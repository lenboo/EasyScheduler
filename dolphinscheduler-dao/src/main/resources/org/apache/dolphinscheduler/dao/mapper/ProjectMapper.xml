--- conflicted
+++ resolved
@@ -3,7 +3,6 @@
 <mapper namespace="org.apache.dolphinscheduler.dao.mapper.ProjectMapper">
     <select id="queryDetailById" resultType="org.apache.dolphinscheduler.dao.entity.Project">
         select p.*,u.user_name as user_name
-<<<<<<< HEAD
         from t_escheduler_project p
         join t_escheduler_user u on p.user_id = u.id
         where p.id = #{projectId}
@@ -12,21 +11,10 @@
         select p.*,u.user_name as user_name
         from t_escheduler_project p
         join t_escheduler_user u on p.user_id = u.id
-=======
-        from t_ds_project
-        join t_ds_user u on p.user_id = u.id
-        where p.id = #{projectId}
-    </select>
-    <select id="queryByName" resultType="org.apache.dolphinscheduler.dao.entity.Project">
-        select p.* u.user_name as user_name
-        from t_ds_project
-        join t_ds_user u on p.user_id = u.id
->>>>>>> fe521723
         where p.name = #{projectName}
         limit 1
     </select>
     <select id="queryProjectListPaging" resultType="org.apache.dolphinscheduler.dao.entity.Project">
-<<<<<<< HEAD
         select p.*,u.user_name as user_name,
         (SELECT COUNT(*) FROM t_escheduler_process_definition AS def WHERE def.project_id = p.id) AS def_count,
         (SELECT COUNT(*) FROM t_escheduler_process_definition def, t_escheduler_process_instance inst WHERE def.id = inst.process_definition_id AND def.project_id = p.id AND inst.state=1 ) as inst_running_count
@@ -36,46 +24,16 @@
         <if test="userId != 0">
             and p.id in
             (select project_id from t_escheduler_relation_project_user  where user_id=#{userId}
-            union select id as project_id  from t_escheduler_project where user_id=#{userId}
-=======
-        select p.*, u.user_name as user_name,
-        (SELECT COUNT(*) FROM t_ds_process_definition AS def WHERE def.project_id = p.id) AS def_count,
-        (SELECT COUNT(*) FROM t_ds_process_definition def, t_ds_process_instance inst WHERE def.id = inst.process_definition_id AND def.project_id = p.id AND inst.state=1 ) as inst_running_count,
-        from t_ds_project p
-        join t_ds_user u on u.id=p.user_id
-        where 1=1
-        <if test="userId != 0">
-            and p.id in
-            (select project_id from t_ds_relation_project_user  where user_id=#{userId}
-            union select id as project_id  from t_ds_project where user_id=#{userId})
->>>>>>> fe521723
+            union select id as project_id  from t_escheduler_project where user_id=#{userId})
             )
         </if>
         <if test="searchName!=null and searchName != ''">
             and p.name like concat('%', #{searchName}, '%')
         </if>
-<<<<<<< HEAD
-=======
-        and p.flag=1
-        order by p.create_time desc
-    </select>
-
-    <select id="queryAllProjectListPaging" resultType="org.apache.dolphinscheduler.dao.entity.Project">
-        select p.*, u.user_name as user_name,
-        (SELECT COUNT(*) FROM t_ds_process_definition AS def WHERE def.project_id = p.id) AS def_count,
-        (SELECT COUNT(*) FROM t_ds_process_definition def, t_ds_process_instance inst WHERE def.id = inst.process_definition_id AND def.project_id = p.id AND inst.state=1 ) as inst_running_count,
-        from t_ds_project p
-        join t_ds_user u on u.id=p.user_id
-        where p.flag=1
-        <if test="searchName!=null and searchName != ''">
-            and p.name like concat('%', #{searchName}, '%')
-        </if>
->>>>>>> fe521723
         order by p.create_time desc
     </select>
     <select id="queryAuthedProjectListByUserId" resultType="org.apache.dolphinscheduler.dao.entity.Project">
         select p.*
-<<<<<<< HEAD
         from t_escheduler_project p,t_escheduler_relation_project_user rel
         where p.id = rel.project_id and rel.user_id= #{userId}
     </select>
@@ -83,19 +41,10 @@
         select *
         from t_escheduler_project
         where user_id <![CDATA[ <> ]]> #{userId}
-=======
-        from t_ds_project p,t_ds_relation_project_user rel
-        where p.id = rel.project_id and p.flag=1 and rel.user_id= #{userId}
-    </select>
-    <select id="queryProjectExceptUserId" resultType="org.apache.dolphinscheduler.dao.entity.Project">
-        select *
-        from t_ds_project
-        where flag=1 and user_id <![CDATA[ <> ]]> #{userId}
->>>>>>> fe521723
     </select>
     <select id="queryProjectCreatedByUser" resultType="org.apache.dolphinscheduler.dao.entity.Project">
         select *
-        from t_ds_project
+        from t_escheduler_project
         where user_id = #{userId}
     </select>
 
