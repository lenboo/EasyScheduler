--- conflicted
+++ resolved
@@ -33,11 +33,7 @@
     /**
      * id
      */
-<<<<<<< HEAD
-    @TableId(value="id", type = IdType.INPUT)
-=======
     @TableId(value="id", type=IdType.INPUT)
->>>>>>> be59cda0
     private String id;
 
     /**
