--- conflicted
+++ resolved
@@ -975,10 +975,6 @@
             if(taskInstance.isSubProcess()){
                 return true;
             }
-<<<<<<< HEAD
-
-=======
->>>>>>> 6b0debec
             if(taskInstance.getState().typeIsFinished()){
                 logger.info(String.format("submit to task queue, but task [%s] state [%s] is already  finished. ", taskInstance.getName(), taskInstance.getState().toString()));
                 return true;
