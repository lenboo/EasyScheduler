--- conflicted
+++ resolved
@@ -278,12 +278,7 @@
    */
   public Result verifyTenantCode(String tenantCode) {
     Result result=new Result();
-<<<<<<< HEAD
     if (checkTenantExists(tenantCode)) {
-=======
-    Tenant tenant = tenantMapper.queryByTenantCode(tenantCode);
-    if (tenant != null) {
->>>>>>> be59cda0
       logger.error("tenant {} has exist, can't create again.", tenantCode);
       putMsg(result, Status.TENANT_NAME_EXIST);
     }else{
