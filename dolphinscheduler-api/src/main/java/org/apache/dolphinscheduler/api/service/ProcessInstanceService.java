--- conflicted
+++ resolved
@@ -189,13 +189,8 @@
         ProcessInstance processInstance = processService.findProcessInstanceDetailById(processId);
 
         ProcessDefinition processDefinition = processService.findProcessDefineById(processInstance.getProcessDefinitionId());
-<<<<<<< HEAD
+        processInstance.setWarningGroupId(processDefinition.getWarningGroupId());
         processInstance.setProcessDefinitionId(processDefinition.getId());
-        processInstance.setReceivers(processDefinition.getReceivers());
-        processInstance.setReceiversCc(processDefinition.getReceiversCc());
-=======
-        processInstance.setWarningGroupId(processDefinition.getWarningGroupId());
->>>>>>> 0055ef44
         result.put(DATA_LIST, processInstance);
         putMsg(result, Status.SUCCESS);
 
