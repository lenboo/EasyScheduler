/*
 * Licensed to the Apache Software Foundation (ASF) under one or more
 * contributor license agreements.  See the NOTICE file distributed with
 * this work for additional information regarding copyright ownership.
 * The ASF licenses this file to You under the Apache License, Version 2.0
 * (the "License"); you may not use this file except in compliance with
 * the License.  You may obtain a copy of the License at
 *
 *    http://www.apache.org/licenses/LICENSE-2.0
 *
 * Unless required by applicable law or agreed to in writing, software
 * distributed under the License is distributed on an "AS IS" BASIS,
 * WITHOUT WARRANTIES OR CONDITIONS OF ANY KIND, either express or implied.
 * See the License for the specific language governing permissions and
 * limitations under the License.
 */

package org.apache.dolphinscheduler.api.service.impl;

import static org.apache.dolphinscheduler.common.Constants.CMD_PARAM_SUB_PROCESS_DEFINE_ID;

import org.apache.dolphinscheduler.api.dto.ProcessMeta;
import org.apache.dolphinscheduler.api.dto.treeview.Instance;
import org.apache.dolphinscheduler.api.dto.treeview.TreeViewDto;
import org.apache.dolphinscheduler.api.enums.Status;
import org.apache.dolphinscheduler.api.service.ProcessDefinitionService;
import org.apache.dolphinscheduler.api.service.ProcessInstanceService;
import org.apache.dolphinscheduler.api.service.ProjectService;
import org.apache.dolphinscheduler.api.service.SchedulerService;
import org.apache.dolphinscheduler.api.utils.CheckUtils;
import org.apache.dolphinscheduler.api.utils.FileUtils;
import org.apache.dolphinscheduler.api.utils.PageInfo;
import org.apache.dolphinscheduler.api.utils.exportprocess.ProcessAddTaskParam;
import org.apache.dolphinscheduler.api.utils.exportprocess.TaskNodeParamFactory;
import org.apache.dolphinscheduler.common.Constants;
import org.apache.dolphinscheduler.common.enums.AuthorizationType;
import org.apache.dolphinscheduler.common.enums.FailureStrategy;
import org.apache.dolphinscheduler.common.enums.Priority;
import org.apache.dolphinscheduler.common.enums.ReleaseState;
import org.apache.dolphinscheduler.common.enums.TaskType;
import org.apache.dolphinscheduler.common.enums.UserType;
import org.apache.dolphinscheduler.common.enums.WarningType;
import org.apache.dolphinscheduler.common.graph.DAG;
import org.apache.dolphinscheduler.common.model.TaskNode;
import org.apache.dolphinscheduler.common.model.TaskNodeRelation;
import org.apache.dolphinscheduler.common.thread.Stopper;
import org.apache.dolphinscheduler.common.utils.CollectionUtils;
import org.apache.dolphinscheduler.common.utils.DateUtils;
import org.apache.dolphinscheduler.common.utils.JSONUtils;
import org.apache.dolphinscheduler.common.utils.SnowFlakeUtils;
import org.apache.dolphinscheduler.common.utils.SnowFlakeUtils.SnowFlakeException;
import org.apache.dolphinscheduler.common.utils.StreamUtils;
import org.apache.dolphinscheduler.common.utils.StringUtils;
import org.apache.dolphinscheduler.dao.entity.ProcessData;
import org.apache.dolphinscheduler.dao.entity.ProcessDefinition;
import org.apache.dolphinscheduler.dao.entity.ProcessDefinitionLog;
import org.apache.dolphinscheduler.dao.entity.ProcessInstance;
import org.apache.dolphinscheduler.dao.entity.Project;
import org.apache.dolphinscheduler.dao.entity.Schedule;
import org.apache.dolphinscheduler.dao.entity.TaskInstance;
import org.apache.dolphinscheduler.dao.entity.User;
import org.apache.dolphinscheduler.dao.mapper.ProcessDefinitionLogMapper;
import org.apache.dolphinscheduler.dao.mapper.ProcessDefinitionMapper;
import org.apache.dolphinscheduler.dao.mapper.ProcessTaskRelationMapper;
import org.apache.dolphinscheduler.dao.mapper.ProjectMapper;
import org.apache.dolphinscheduler.dao.mapper.ScheduleMapper;
import org.apache.dolphinscheduler.dao.mapper.TaskDefinitionLogMapper;
import org.apache.dolphinscheduler.dao.mapper.TaskInstanceMapper;
import org.apache.dolphinscheduler.service.permission.PermissionCheck;
import org.apache.dolphinscheduler.service.process.ProcessService;

import java.io.BufferedOutputStream;
import java.io.IOException;
import java.nio.charset.StandardCharsets;
import java.util.ArrayList;
import java.util.Arrays;
import java.util.Date;
import java.util.HashMap;
import java.util.Iterator;
import java.util.List;
import java.util.Map;
import java.util.Objects;
import java.util.Set;
import java.util.concurrent.ConcurrentHashMap;
import java.util.stream.Collectors;

import javax.servlet.ServletOutputStream;
import javax.servlet.http.HttpServletResponse;

import org.slf4j.Logger;
import org.slf4j.LoggerFactory;
import org.springframework.beans.factory.annotation.Autowired;
import org.springframework.http.MediaType;
import org.springframework.stereotype.Service;
import org.springframework.transaction.annotation.Transactional;
import org.springframework.web.multipart.MultipartFile;

import com.baomidou.mybatisplus.core.metadata.IPage;
import com.baomidou.mybatisplus.extension.plugins.pagination.Page;
import com.fasterxml.jackson.core.JsonProcessingException;
import com.fasterxml.jackson.databind.JsonNode;
import com.fasterxml.jackson.databind.node.ArrayNode;
import com.fasterxml.jackson.databind.node.ObjectNode;
import com.google.common.collect.ImmutableMap;

/**
 * process definition service impl
 */
@Service
public class ProcessDefinitionServiceImpl extends BaseServiceImpl implements ProcessDefinitionService {

    private static final Logger logger = LoggerFactory.getLogger(ProcessDefinitionServiceImpl.class);

    private static final String PROCESSDEFINITIONCODE = "processDefinitionCode";

    private static final String RELEASESTATE = "releaseState";

    private static final String TASKS = "tasks";

    @Autowired
    private ProjectMapper projectMapper;

    @Autowired
    private ProjectService projectService;

    @Autowired
    private ProcessDefinitionLogMapper processDefinitionLogMapper;

    @Autowired
    private ProcessDefinitionMapper processDefinitionMapper;

    @Autowired
    private ProcessInstanceService processInstanceService;

    @Autowired
    private TaskInstanceMapper taskInstanceMapper;

    @Autowired
    private ScheduleMapper scheduleMapper;

    @Autowired
    private ProcessService processService;

    @Autowired
    private ProcessTaskRelationMapper processTaskRelationMapper;

    @Autowired
    TaskDefinitionLogMapper taskDefinitionLogMapper;

    private SchedulerService schedulerService;

    /**
     * create process definition
     *
     * @param loginUser login user
     * @param projectName project name
     * @param processDefinitionName process definition name
     * @param processDefinitionJson process definition json
     * @param desc description
     * @param locations locations for nodes
     * @param connects connects for nodes
     * @return create result code
     */
    @Override
    @Transactional(rollbackFor = Exception.class)
    public Map<String, Object> createProcessDefinition(User loginUser,
                                                       String projectName,
                                                       String processDefinitionName,
                                                       String processDefinitionJson,
                                                       String desc,
                                                       String locations,
                                                       String connects) {

        Map<String, Object> result = new HashMap<>();
        Project project = projectMapper.queryByName(projectName);
        // check project auth
        Map<String, Object> checkResult = projectService.checkProjectAndAuth(loginUser, project, projectName);
        Status resultStatus = (Status) checkResult.get(Constants.STATUS);
        if (resultStatus != Status.SUCCESS) {
            return checkResult;
        }

        ProcessDefinition processDefinition = new ProcessDefinition();
        ProcessData processData = JSONUtils.parseObject(processDefinitionJson, ProcessData.class);
        Map<String, Object> checkProcessJson = checkProcessNodeList(processData, processDefinitionJson);
        if (checkProcessJson.get(Constants.STATUS) != Status.SUCCESS) {
            return checkProcessJson;
        }

        try {
            long processDefinitionCode = SnowFlakeUtils.getInstance().nextId();
            processDefinition.setCode(processDefinitionCode);
            processDefinition.setVersion(1);
        } catch (SnowFlakeException e) {
            putMsg(result, Status.CREATE_PROCESS_DEFINITION);
            return result;
        }

        // TODO relationName have ?
        int saveResult = processService.saveProcessDefinition(loginUser, project, processDefinitionName, desc,
                locations, connects, processData, processDefinition);

        if (saveResult > 0) {
            putMsg(result, Status.SUCCESS);
            // return processDefinition object with ID
            result.put(Constants.DATA_LIST, processDefinition.getId());
        } else {
            putMsg(result, Status.CREATE_PROCESS_DEFINITION);
        }
        return result;

    }

    /**
     * query process definition list
     *
     * @param loginUser login user
     * @param projectName project name
     * @return definition list
     */
    @Override
    public Map<String, Object> queryProcessDefinitionList(User loginUser, String projectName) {

        HashMap<String, Object> result = new HashMap<>();
        Project project = projectMapper.queryByName(projectName);

        Map<String, Object> checkResult = projectService.checkProjectAndAuth(loginUser, project, projectName);
        Status resultStatus = (Status) checkResult.get(Constants.STATUS);
        if (resultStatus != Status.SUCCESS) {
            return checkResult;
        }

        List<ProcessDefinition> resourceList = processDefinitionMapper.queryAllDefinitionList(project.getCode());

        resourceList.forEach(processDefinition -> {
            ProcessData processData = processService.genProcessData(processDefinition);
            processDefinition.setProcessDefinitionJson(JSONUtils.toJsonString(processData));
        });

        result.put(Constants.DATA_LIST, resourceList);
        putMsg(result, Status.SUCCESS);

        return result;
    }

    /**
     * query process definition list paging
     *
     * @param loginUser login user
     * @param projectName project name
     * @param searchVal search value
     * @param pageNo page number
     * @param pageSize page size
     * @param userId user id
     * @return process definition page
     */
    @Override
    public Map<String, Object> queryProcessDefinitionListPaging(User loginUser, String projectName, String searchVal, Integer pageNo, Integer pageSize, Integer userId) {

        Map<String, Object> result = new HashMap<>();
        Project project = projectMapper.queryByName(projectName);

        Map<String, Object> checkResult = projectService.checkProjectAndAuth(loginUser, project, projectName);
        Status resultStatus = (Status) checkResult.get(Constants.STATUS);
        if (resultStatus != Status.SUCCESS) {
            return checkResult;
        }

        Page<ProcessDefinition> page = new Page<>(pageNo, pageSize);
        IPage<ProcessDefinition> processDefinitionIPage = processDefinitionMapper.queryDefineListPaging(
                page, searchVal, userId, project.getCode(), isAdmin(loginUser));

        processDefinitionIPage.setRecords(processDefinitionIPage.getRecords());

        PageInfo<ProcessDefinition> pageInfo = new PageInfo<>(pageNo, pageSize);
        pageInfo.setTotalCount((int) processDefinitionIPage.getTotal());
        pageInfo.setLists(processDefinitionIPage.getRecords());
        result.put(Constants.DATA_LIST, pageInfo);
        putMsg(result, Status.SUCCESS);

        return result;
    }

    /**
     * query datail of process definition
     *
     * @param loginUser login user
     * @param projectName project name
     * @param processId process definition id
     * @return process definition detail
     */
    @Override
    public Map<String, Object> queryProcessDefinitionById(User loginUser, String projectName, Integer processId) {

        Map<String, Object> result = new HashMap<>();
        Project project = projectMapper.queryByName(projectName);

        Map<String, Object> checkResult = projectService.checkProjectAndAuth(loginUser, project, projectName);
        Status resultStatus = (Status) checkResult.get(Constants.STATUS);
        if (resultStatus != Status.SUCCESS) {
            return checkResult;
        }

        ProcessDefinition processDefinition = processDefinitionMapper.selectById(processId);

        if (processDefinition == null) {
            putMsg(result, Status.PROCESS_DEFINE_NOT_EXIST, processId);
        } else {
            ProcessData processData = processService.genProcessData(processDefinition);
            processDefinition.setProcessDefinitionJson(JSONUtils.toJsonString(processData));
            result.put(Constants.DATA_LIST, processDefinition);
            putMsg(result, Status.SUCCESS);
        }
        return result;
    }

    @Override
    public Map<String, Object> queryProcessDefinitionByName(User loginUser, String projectName, String processDefinitionName) {

        Map<String, Object> result = new HashMap<>();
        Project project = projectMapper.queryByName(projectName);

        Map<String, Object> checkResult = projectService.checkProjectAndAuth(loginUser, project, projectName);
        Status resultStatus = (Status) checkResult.get(Constants.STATUS);
        if (resultStatus != Status.SUCCESS) {
            return checkResult;
        }

        ProcessDefinition processDefinition = processDefinitionMapper.queryByDefineName(project.getCode(), processDefinitionName);

        if (processDefinition == null) {
            putMsg(result, Status.PROCESS_DEFINE_NOT_EXIST, processDefinitionName);
        } else {
            ProcessData processData = processService.genProcessData(processDefinition);
            processDefinition.setProcessDefinitionJson(JSONUtils.toJsonString(processData));
            result.put(Constants.DATA_LIST, processDefinition);
            putMsg(result, Status.SUCCESS);
        }
        return result;
    }

    /**
     * update  process definition
     *
     * @param loginUser login user
     * @param projectName project name
     * @param name process definition name
     * @param id process definition id
     * @param processDefinitionJson process definition json
     * @param desc description
     * @param locations locations for nodes
     * @param connects connects for nodes
     * @return update result code
     */
    @Override
    public Map<String, Object> updateProcessDefinition(User loginUser,
                                                       String projectName,
                                                       int id,
                                                       String name,
                                                       String processDefinitionJson,
                                                       String desc,
                                                       String locations,
                                                       String connects) {
        Map<String, Object> result = new HashMap<>();

        Project project = projectMapper.queryByName(projectName);
        Map<String, Object> checkResult = projectService.checkProjectAndAuth(loginUser, project, projectName);
        Status resultStatus = (Status) checkResult.get(Constants.STATUS);
        if (resultStatus != Status.SUCCESS) {
            return checkResult;
        }

        ProcessData processData = JSONUtils.parseObject(processDefinitionJson, ProcessData.class);
        Map<String, Object> checkProcessJson = checkProcessNodeList(processData, processDefinitionJson);
        if ((checkProcessJson.get(Constants.STATUS) != Status.SUCCESS)) {
            return checkProcessJson;
        }
        // TODO processDefinitionMapper.queryByCode
        ProcessDefinition processDefinition = processService.findProcessDefineById(id);
        // check process definition exists
        if (processDefinition == null) {
            putMsg(result, Status.PROCESS_DEFINE_NOT_EXIST, id);
            return result;
        }
        if (processDefinition.getReleaseState() == ReleaseState.ONLINE) {
            // online can not permit edit
            putMsg(result, Status.PROCESS_DEFINE_NOT_ALLOWED_EDIT, processDefinition.getName());
            return result;
        }
        if (!name.equals(processDefinition.getName())) {
            // check whether the new process define name exist
            ProcessDefinition definition = processDefinitionMapper.verifyByDefineName(project.getCode(), name);
            if (definition != null) {
                putMsg(result, Status.PROCESS_DEFINITION_NAME_EXIST, name);
                return result;
            }
        }
        ProcessData newProcessData = JSONUtils.parseObject(processDefinitionJson, ProcessData.class);
        int saveResult = processService.saveProcessDefinition(loginUser, project, name, desc,
                locations, connects, newProcessData, processDefinition);

        if (saveResult > 0) {
            putMsg(result, Status.SUCCESS);
            result.put(Constants.DATA_LIST, processDefinition);
        } else {
            putMsg(result, Status.UPDATE_PROCESS_DEFINITION_ERROR);
        }
        return result;
    }


    /**
     * verify process definition name unique
     *
     * @param loginUser login user
     * @param projectName project name
     * @param name name
     * @return true if process definition name not exists, otherwise false
     */
    @Override
    public Map<String, Object> verifyProcessDefinitionName(User loginUser, String projectName, String name) {

        Map<String, Object> result = new HashMap<>();
        Project project = projectMapper.queryByName(projectName);

        Map<String, Object> checkResult = projectService.checkProjectAndAuth(loginUser, project, projectName);
        Status resultEnum = (Status) checkResult.get(Constants.STATUS);
        if (resultEnum != Status.SUCCESS) {
            return checkResult;
        }
        ProcessDefinition processDefinition = processDefinitionMapper.verifyByDefineName(project.getCode(), name);
        if (processDefinition == null) {
            putMsg(result, Status.SUCCESS);
        } else {
            putMsg(result, Status.PROCESS_DEFINITION_NAME_EXIST, name);
        }
        return result;
    }

    /**
     * delete process definition by id
     *
     * @param loginUser login user
     * @param projectName project name
     * @param processDefinitionId process definition id
     * @return delete result code
     */
    @Override
    @Transactional(rollbackFor = RuntimeException.class)
    public Map<String, Object> deleteProcessDefinitionById(User loginUser, String projectName, Integer processDefinitionId) {

        Map<String, Object> result = new HashMap<>();
        Project project = projectMapper.queryByName(projectName);

        Map<String, Object> checkResult = projectService.checkProjectAndAuth(loginUser, project, projectName);
        Status resultEnum = (Status) checkResult.get(Constants.STATUS);
        if (resultEnum != Status.SUCCESS) {
            return checkResult;
        }

        ProcessDefinition processDefinition = processDefinitionMapper.selectById(processDefinitionId);

        // TODO: replace id to code
        // ProcessDefinition processDefinition = processDefineMapper.selectByCode(processDefinitionCode);

        if (processDefinition == null) {
            putMsg(result, Status.PROCESS_DEFINE_NOT_EXIST, processDefinitionId);
            return result;
        }

        // Determine if the login user is the owner of the process definition
        if (loginUser.getId() != processDefinition.getUserId() && loginUser.getUserType() != UserType.ADMIN_USER) {
            putMsg(result, Status.USER_NO_OPERATION_PERM);
            return result;
        }

        // check process definition is already online
        if (processDefinition.getReleaseState() == ReleaseState.ONLINE) {
            putMsg(result, Status.PROCESS_DEFINE_STATE_ONLINE, processDefinitionId);
            return result;
        }
        // check process instances is already running
        List<ProcessInstance> processInstances = processInstanceService.queryByProcessDefineCodeAndStatus(processDefinition.getCode(), Constants.NOT_TERMINATED_STATES);
        if (CollectionUtils.isNotEmpty(processInstances)) {
            putMsg(result, Status.DELETE_PROCESS_DEFINITION_BY_ID_FAIL, processInstances.size());
            return result;
        }

        // get the timing according to the process definition
        List<Schedule> schedules = scheduleMapper.queryByProcessDefinitionId(processDefinitionId);
        if (!schedules.isEmpty() && schedules.size() > 1) {
            logger.warn("scheduler num is {},Greater than 1", schedules.size());
            putMsg(result, Status.DELETE_PROCESS_DEFINE_BY_ID_ERROR);
            return result;
        } else if (schedules.size() == 1) {
            Schedule schedule = schedules.get(0);
            if (schedule.getReleaseState() == ReleaseState.OFFLINE) {
                scheduleMapper.deleteById(schedule.getId());
            } else if (schedule.getReleaseState() == ReleaseState.ONLINE) {
                putMsg(result, Status.SCHEDULE_CRON_STATE_ONLINE, schedule.getId());
                return result;
            }
        }

        int delete = processDefinitionMapper.deleteById(processDefinitionId);
        processTaskRelationMapper.deleteByCode(project.getCode(), processDefinition.getCode());
        if (delete > 0) {
            putMsg(result, Status.SUCCESS);
        } else {
            putMsg(result, Status.DELETE_PROCESS_DEFINE_BY_ID_ERROR);
        }
        return result;
    }

    /**
     * release process definition: online / offline
     *
     * @param loginUser login user
     * @param projectName project name
     * @param id process definition id
     * @param releaseState release state
     * @return release result code
     */
    @Override
    @Transactional(rollbackFor = RuntimeException.class)
    public Map<String, Object> releaseProcessDefinition(User loginUser, String projectName, int id, ReleaseState releaseState) {
        HashMap<String, Object> result = new HashMap<>();
        Project project = projectMapper.queryByName(projectName);

        Map<String, Object> checkResult = projectService.checkProjectAndAuth(loginUser, project, projectName);
        Status resultEnum = (Status) checkResult.get(Constants.STATUS);
        if (resultEnum != Status.SUCCESS) {
            return checkResult;
        }

        // check state
        if (null == releaseState) {
            putMsg(result, Status.REQUEST_PARAMS_NOT_VALID_ERROR, RELEASESTATE);
            return result;
        }

        ProcessDefinition processDefinition = processDefinitionMapper.selectById(id);

        switch (releaseState) {
            case ONLINE:
                // To check resources whether they are already cancel authorized or deleted
                String resourceIds = processDefinition.getResourceIds();
                if (StringUtils.isNotBlank(resourceIds)) {
                    Integer[] resourceIdArray = Arrays.stream(resourceIds.split(",")).map(Integer::parseInt).toArray(Integer[]::new);
                    PermissionCheck<Integer> permissionCheck = new PermissionCheck<>(AuthorizationType.RESOURCE_FILE_ID, processService, resourceIdArray, loginUser.getId(), logger);
                    try {
                        permissionCheck.checkPermission();
                    } catch (Exception e) {
                        logger.error(e.getMessage(), e);
                        putMsg(result, Status.RESOURCE_NOT_EXIST_OR_NO_PERMISSION, RELEASESTATE);
                        return result;
                    }
                }

                processDefinition.setReleaseState(releaseState);
                processDefinitionMapper.updateById(processDefinition);
                break;
            case OFFLINE:
                processDefinition.setReleaseState(releaseState);
                processDefinitionMapper.updateById(processDefinition);
                List<Schedule> scheduleList = scheduleMapper.selectAllByProcessDefineArray(
                        new int[]{processDefinition.getId()}
                );

                for (Schedule schedule : scheduleList) {
                    logger.info("set schedule offline, project id: {}, schedule id: {}, process definition id: {}", project.getId(), schedule.getId(), id);
                    // set status
                    schedule.setReleaseState(ReleaseState.OFFLINE);
                    scheduleMapper.updateById(schedule);
                    schedulerService.deleteSchedule(project.getId(), schedule.getId());
                }
                break;
            default:
                putMsg(result, Status.REQUEST_PARAMS_NOT_VALID_ERROR, RELEASESTATE);
                return result;
        }

        putMsg(result, Status.SUCCESS);
        return result;
    }

    /**
     * batch export process definition by ids
     */
    @Override
    public void batchExportProcessDefinitionByIds(User loginUser, String projectName, String processDefinitionIds, HttpServletResponse response) {

        if (StringUtils.isEmpty(processDefinitionIds)) {
            return;
        }

        //export project info
        Project project = projectMapper.queryByName(projectName);

        //check user access for project
        Map<String, Object> checkResult = projectService.checkProjectAndAuth(loginUser, project, projectName);
        Status resultStatus = (Status) checkResult.get(Constants.STATUS);

        if (resultStatus != Status.SUCCESS) {
            return;
        }

        List<ProcessMeta> processDefinitionList =
                getProcessDefinitionList(processDefinitionIds);

        if (CollectionUtils.isNotEmpty(processDefinitionList)) {
            downloadProcessDefinitionFile(response, processDefinitionList);
        }
    }

    /**
     * get process definition list by ids
     */
    private List<ProcessMeta> getProcessDefinitionList(String processDefinitionIds) {
        String[] processDefinitionIdArray = processDefinitionIds.split(",");

        List<ProcessMeta> processDefinitionList = new ArrayList<>();
        for (String strProcessDefinitionId : processDefinitionIdArray) {
            //get workflow info
            int processDefinitionId = Integer.parseInt(strProcessDefinitionId);
            ProcessDefinition processDefinition = processDefinitionMapper.queryByDefineId(processDefinitionId);
            processDefinitionList.add(exportProcessMetaData(processDefinition));
        }
        return processDefinitionList;
    }

    /**
     * download the process definition file
     */
    private void downloadProcessDefinitionFile(HttpServletResponse response, List<ProcessMeta> processDefinitionList) {
        response.setContentType(MediaType.APPLICATION_JSON_UTF8_VALUE);
        BufferedOutputStream buff = null;
        ServletOutputStream out = null;
        try {
            out = response.getOutputStream();
            buff = new BufferedOutputStream(out);
            buff.write(JSONUtils.toJsonString(processDefinitionList).getBytes(StandardCharsets.UTF_8));
            buff.flush();
            buff.close();
        } catch (IOException e) {
            logger.warn("export process fail", e);
        } finally {
            if (null != buff) {
                try {
                    buff.close();
                } catch (Exception e) {
                    logger.warn("export process buffer not close", e);
                }
            }
            if (null != out) {
                try {
                    out.close();
                } catch (Exception e) {
                    logger.warn("export process output stream not close", e);
                }
            }
        }
    }

    /**
     * get export process metadata string
     *
     * @param processDefinition process definition
     * @return export process metadata string
     */
    public ProcessMeta exportProcessMetaData(ProcessDefinition processDefinition) {
        ProcessData processData = processService.genProcessData(processDefinition);
        //correct task param which has data source or dependent param
        addExportTaskNodeSpecialParam(processData);

        //export process metadata
        ProcessMeta exportProcessMeta = new ProcessMeta();
        exportProcessMeta.setProjectName(processDefinition.getProjectName());
        exportProcessMeta.setProcessDefinitionName(processDefinition.getName());
        exportProcessMeta.setProcessDefinitionJson(JSONUtils.toJsonString(processService.genProcessData(processDefinition)));
        exportProcessMeta.setProcessDefinitionDescription(processDefinition.getDescription());
        exportProcessMeta.setProcessDefinitionLocations(processDefinition.getLocations());
        exportProcessMeta.setProcessDefinitionConnects(processDefinition.getConnects());

        //schedule info
        List<Schedule> schedules = scheduleMapper.queryByProcessDefinitionId(processDefinition.getId());
        if (!schedules.isEmpty()) {
            Schedule schedule = schedules.get(0);
            exportProcessMeta.setScheduleWarningType(schedule.getWarningType().toString());
            exportProcessMeta.setScheduleWarningGroupId(schedule.getWarningGroupId());
            exportProcessMeta.setScheduleStartTime(DateUtils.dateToString(schedule.getStartTime()));
            exportProcessMeta.setScheduleEndTime(DateUtils.dateToString(schedule.getEndTime()));
            exportProcessMeta.setScheduleCrontab(schedule.getCrontab());
            exportProcessMeta.setScheduleFailureStrategy(String.valueOf(schedule.getFailureStrategy()));
            exportProcessMeta.setScheduleReleaseState(String.valueOf(ReleaseState.OFFLINE));
            exportProcessMeta.setScheduleProcessInstancePriority(String.valueOf(schedule.getProcessInstancePriority()));
            exportProcessMeta.setScheduleWorkerGroupName(schedule.getWorkerGroup());
        }
        //create workflow json file
        return exportProcessMeta;
    }

    /**
     * correct task param which has datasource or dependent
     *
     * @param processData process data
     * @return correct processDefinitionJson
     */
    private void addExportTaskNodeSpecialParam(ProcessData processData) {
        List<TaskNode> taskNodeList = processData.getTasks();
        List<TaskNode> tmpNodeList = new ArrayList<>();
        for (TaskNode taskNode : taskNodeList) {
            ProcessAddTaskParam addTaskParam = TaskNodeParamFactory.getByTaskType(taskNode.getType());
            JsonNode jsonNode = JSONUtils.toJsonNode(taskNode);
            if (null != addTaskParam) {
                addTaskParam.addExportSpecialParam(jsonNode);
            }
            tmpNodeList.add(JSONUtils.parseObject(jsonNode.toString(), TaskNode.class));
        }
        processData.setTasks(tmpNodeList);
    }

    /**
     * check task if has sub process
     *
     * @param taskType task type
     * @return if task has sub process return true else false
     */
    private boolean checkTaskHasSubProcess(String taskType) {
        return taskType.equals(TaskType.SUB_PROCESS.name());
    }

    /**
     * import process definition
     *
     * @param loginUser login user
     * @param file process metadata json file
     * @param currentProjectName current project name
     * @return import process
     */
    @Override
    @Transactional(rollbackFor = RuntimeException.class)
    public Map<String, Object> importProcessDefinition(User loginUser, MultipartFile file, String currentProjectName) {
        Map<String, Object> result = new HashMap<>();
        String processMetaJson = FileUtils.file2String(file);
        List<ProcessMeta> processMetaList = JSONUtils.toList(processMetaJson, ProcessMeta.class);

        //check file content
        if (CollectionUtils.isEmpty(processMetaList)) {
            putMsg(result, Status.DATA_IS_NULL, "fileContent");
            return result;
        }

        for (ProcessMeta processMeta : processMetaList) {

            if (!checkAndImportProcessDefinition(loginUser, currentProjectName, result, processMeta)) {
                return result;
            }
        }

        return result;
    }

    /**
     * check and import process definition
     */
    private boolean checkAndImportProcessDefinition(User loginUser, String currentProjectName, Map<String, Object> result, ProcessMeta processMeta) {

        if (!checkImportanceParams(processMeta, result)) {
            return false;
        }

        //deal with process name
        String processDefinitionName = processMeta.getProcessDefinitionName();
        //use currentProjectName to query
        Project targetProject = projectMapper.queryByName(currentProjectName);
        if (null != targetProject) {
            processDefinitionName = recursionProcessDefinitionName(targetProject.getCode(),
                    processDefinitionName, 1);
        }

        //unique check
        Map<String, Object> checkResult = verifyProcessDefinitionName(loginUser, currentProjectName, processDefinitionName);
        Status status = (Status) checkResult.get(Constants.STATUS);
        if (Status.SUCCESS.equals(status)) {
            putMsg(result, Status.SUCCESS);
        } else {
            result.putAll(checkResult);
            return false;
        }

        // get create process result
        Map<String, Object> createProcessResult =
                getCreateProcessResult(loginUser,
                        currentProjectName,
                        result,
                        processMeta,
                        processDefinitionName,
                        addImportTaskNodeParam(loginUser, processMeta.getProcessDefinitionJson(), targetProject));

        if (createProcessResult == null) {
            return false;
        }

        //create process definition
        Integer processDefinitionId =
                Objects.isNull(createProcessResult.get(Constants.DATA_LIST))
                        ? null : Integer.parseInt(createProcessResult.get(Constants.DATA_LIST).toString());

        //scheduler param
        return getImportProcessScheduleResult(loginUser,
                currentProjectName,
                result,
                processMeta,
                processDefinitionName,
                processDefinitionId);

    }

    /**
     * get create process result
     */
    private Map<String, Object> getCreateProcessResult(User loginUser,
                                                       String currentProjectName,
                                                       Map<String, Object> result,
                                                       ProcessMeta processMeta,
                                                       String processDefinitionName,
                                                       String importProcessParam) {
        Map<String, Object> createProcessResult = null;
        try {
            createProcessResult = createProcessDefinition(loginUser
                    , currentProjectName,
                    processDefinitionName + "_import_" + DateUtils.getCurrentTimeStamp(),
                    importProcessParam,
                    processMeta.getProcessDefinitionDescription(),
                    processMeta.getProcessDefinitionLocations(),
                    processMeta.getProcessDefinitionConnects());
            putMsg(result, Status.SUCCESS);
        } catch (Exception e) {
            logger.error("import process meta json data: {}", e.getMessage(), e);
            putMsg(result, Status.IMPORT_PROCESS_DEFINE_ERROR);
        }

        return createProcessResult;
    }

    /**
     * get import process schedule result
     */
    private boolean getImportProcessScheduleResult(User loginUser,
                                                   String currentProjectName,
                                                   Map<String, Object> result,
                                                   ProcessMeta processMeta,
                                                   String processDefinitionName,
                                                   Integer processDefinitionId) {
        if (null != processMeta.getScheduleCrontab() && null != processDefinitionId) {
            int scheduleInsert = importProcessSchedule(loginUser,
                    currentProjectName,
                    processMeta,
                    processDefinitionName,
                    processDefinitionId);

            if (0 == scheduleInsert) {
                putMsg(result, Status.IMPORT_PROCESS_DEFINE_ERROR);
                return false;
            }
        }
        return true;
    }

    /**
     * check importance params
     */
    private boolean checkImportanceParams(ProcessMeta processMeta, Map<String, Object> result) {
        if (StringUtils.isEmpty(processMeta.getProjectName())) {
            putMsg(result, Status.DATA_IS_NULL, "projectName");
            return false;
        }
        if (StringUtils.isEmpty(processMeta.getProcessDefinitionName())) {
            putMsg(result, Status.DATA_IS_NULL, "processDefinitionName");
            return false;
        }
        if (StringUtils.isEmpty(processMeta.getProcessDefinitionJson())) {
            putMsg(result, Status.DATA_IS_NULL, "processDefinitionJson");
            return false;
        }

        return true;
    }

    /**
     * import process add special task param
     *
     * @param loginUser login user
     * @param processDefinitionJson process definition json
     * @param targetProject target project
     * @return import process param
     */
    private String addImportTaskNodeParam(User loginUser, String processDefinitionJson, Project targetProject) {
        ObjectNode jsonObject = JSONUtils.parseObject(processDefinitionJson);
        ArrayNode jsonArray = (ArrayNode) jsonObject.get(TASKS);
        //add sql and dependent param
        for (int i = 0; i < jsonArray.size(); i++) {
            JsonNode taskNode = jsonArray.path(i);
            String taskType = taskNode.path("type").asText();
            ProcessAddTaskParam addTaskParam = TaskNodeParamFactory.getByTaskType(taskType);
            if (null != addTaskParam) {
                addTaskParam.addImportSpecialParam(taskNode);
            }
        }

        //recursive sub-process parameter correction map key for old process code value for new process code
        Map<Long, Long> subProcessCodeMap = new HashMap<>();

        List<Object> subProcessList = StreamUtils.asStream(jsonArray.elements())
                .filter(elem -> checkTaskHasSubProcess(JSONUtils.parseObject(elem.toString()).path("type").asText()))
                .collect(Collectors.toList());

        if (CollectionUtils.isNotEmpty(subProcessList)) {
            importSubProcess(loginUser, targetProject, jsonArray, subProcessCodeMap);
        }

        jsonObject.set(TASKS, jsonArray);
        return jsonObject.toString();
    }

    /**
     * import process schedule
     *
     * @param loginUser login user
     * @param currentProjectName current project name
     * @param processMeta process meta data
     * @param processDefinitionName process definition name
     * @param processDefinitionId process definition id
     * @return insert schedule flag
     */
    public int importProcessSchedule(User loginUser, String currentProjectName, ProcessMeta processMeta,
                                     String processDefinitionName, Integer processDefinitionId) {
        Date now = new Date();
        Schedule scheduleObj = new Schedule();
        scheduleObj.setProjectName(currentProjectName);
        scheduleObj.setProcessDefinitionId(processDefinitionId);
        scheduleObj.setProcessDefinitionName(processDefinitionName);
        scheduleObj.setCreateTime(now);
        scheduleObj.setUpdateTime(now);
        scheduleObj.setUserId(loginUser.getId());
        scheduleObj.setUserName(loginUser.getUserName());

        scheduleObj.setCrontab(processMeta.getScheduleCrontab());

        if (null != processMeta.getScheduleStartTime()) {
            scheduleObj.setStartTime(DateUtils.stringToDate(processMeta.getScheduleStartTime()));
        }
        if (null != processMeta.getScheduleEndTime()) {
            scheduleObj.setEndTime(DateUtils.stringToDate(processMeta.getScheduleEndTime()));
        }
        if (null != processMeta.getScheduleWarningType()) {
            scheduleObj.setWarningType(WarningType.valueOf(processMeta.getScheduleWarningType()));
        }
        if (null != processMeta.getScheduleWarningGroupId()) {
            scheduleObj.setWarningGroupId(processMeta.getScheduleWarningGroupId());
        }
        if (null != processMeta.getScheduleFailureStrategy()) {
            scheduleObj.setFailureStrategy(FailureStrategy.valueOf(processMeta.getScheduleFailureStrategy()));
        }
        if (null != processMeta.getScheduleReleaseState()) {
            scheduleObj.setReleaseState(ReleaseState.valueOf(processMeta.getScheduleReleaseState()));
        }
        if (null != processMeta.getScheduleProcessInstancePriority()) {
            scheduleObj.setProcessInstancePriority(Priority.valueOf(processMeta.getScheduleProcessInstancePriority()));
        }

        if (null != processMeta.getScheduleWorkerGroupName()) {
            scheduleObj.setWorkerGroup(processMeta.getScheduleWorkerGroupName());
        }

        return scheduleMapper.insert(scheduleObj);
    }

    /**
     * check import process has sub process
     * recursion create sub process
     *
     * @param loginUser login user
     * @param targetProject target project
     * @param jsonArray process task array
     * @param subProcessCodeMap correct sub process id map
     */
    private void importSubProcess(User loginUser, Project targetProject, ArrayNode jsonArray, Map<Long, Long> subProcessCodeMap) {
        for (int i = 0; i < jsonArray.size(); i++) {
            ObjectNode taskNode = (ObjectNode) jsonArray.path(i);
            String taskType = taskNode.path("type").asText();

            if (!checkTaskHasSubProcess(taskType)) {
                continue;
            }
            //get sub process info
            ObjectNode subParams = (ObjectNode) taskNode.path("params");
            Long subProcessCode = subParams.path(PROCESSDEFINITIONCODE).asLong();
            ProcessDefinition subProcess = processDefinitionMapper.queryByCode(subProcessCode);
            //check is sub process exist in db
            if (null == subProcess) {
                continue;
            }

            String subProcessJson = JSONUtils.toJsonString(processService.genProcessData(subProcess));
            //check current project has sub process
            ProcessDefinition currentProjectSubProcess = processDefinitionMapper.queryByDefineName(targetProject.getCode(), subProcess.getName());

            if (null == currentProjectSubProcess) {
                ArrayNode subJsonArray = (ArrayNode) JSONUtils.parseObject(subProcessJson).get(TASKS);

                List<Object> subProcessList = StreamUtils.asStream(subJsonArray.elements())
                        .filter(item -> checkTaskHasSubProcess(JSONUtils.parseObject(item.toString()).path("type").asText()))
                        .collect(Collectors.toList());

                if (CollectionUtils.isNotEmpty(subProcessList)) {
                    importSubProcess(loginUser, targetProject, subJsonArray, subProcessCodeMap);
                    //sub process processId correct
                    if (!subProcessCodeMap.isEmpty()) {

                        for (Map.Entry<Long, Long> entry : subProcessCodeMap.entrySet()) {
                            String oldSubProcessCode = "\"processDefinitionCode\":" + entry.getKey();
                            String newSubProcessCode = "\"processDefinitionCode\":" + entry.getValue();
                            subProcessJson = subProcessJson.replaceAll(oldSubProcessCode, newSubProcessCode);
                        }

                        subProcessCodeMap.clear();
                    }
                }

                try {
                    createProcessDefinition(loginUser
                            , targetProject.getName(),
                            subProcess.getName(),
                            subProcessJson,
                            subProcess.getDescription(),
                            subProcess.getLocations(),
                            subProcess.getConnects());
                    logger.info("create sub process, project: {}, process name: {}", targetProject.getName(), subProcess.getName());

                } catch (Exception e) {
                    logger.error("import process meta json data: {}", e.getMessage(), e);
                }

                //modify task node
                ProcessDefinition newSubProcessDefine = processDefinitionMapper.queryByDefineName(subProcess.getCode(), subProcess.getName());

                if (null != newSubProcessDefine) {
                    subProcessCodeMap.put(subProcessCode, newSubProcessDefine.getCode());
                    subParams.put(PROCESSDEFINITIONCODE, newSubProcessDefine.getId());
                    taskNode.set("params", subParams);
                }
            }
        }
    }

    /**
     * check the process definition node meets the specifications
     *
     * @param processData process data
     * @param processDefinitionJson process definition json
     * @return check result code
     */
    @Override
    public Map<String, Object> checkProcessNodeList(ProcessData processData, String processDefinitionJson) {

        Map<String, Object> result = new HashMap<>();
        try {
            if (processData == null) {
                logger.error("process data is null");
                putMsg(result, Status.DATA_IS_NOT_VALID, processDefinitionJson);
                return result;
            }

            // Check whether the task node is normal
            List<TaskNode> taskNodes = processData.getTasks();

            if (taskNodes == null) {
                logger.error("process node info is empty");
                putMsg(result, Status.DATA_IS_NULL, processDefinitionJson);
                return result;
            }

            // check has cycle
            if (graphHasCycle(taskNodes)) {
                logger.error("process DAG has cycle");
                putMsg(result, Status.PROCESS_NODE_HAS_CYCLE);
                return result;
            }

            // check whether the process definition json is normal
            for (TaskNode taskNode : taskNodes) {
                if (!CheckUtils.checkTaskNodeParameters(taskNode.getParams(), taskNode.getType())) {
                    logger.error("task node {} parameter invalid", taskNode.getName());
                    putMsg(result, Status.PROCESS_NODE_S_PARAMETER_INVALID, taskNode.getName());
                    return result;
                }

                // check extra params
                CheckUtils.checkOtherParams(taskNode.getExtras());
            }
            putMsg(result, Status.SUCCESS);
        } catch (Exception e) {
            result.put(Constants.STATUS, Status.REQUEST_PARAMS_NOT_VALID_ERROR);
            result.put(Constants.MSG, e.getMessage());
        }
        return result;
    }

    /**
     * get task node details based on process definition
     *
     * @param defineId define id
     * @return task node list
     */
    @Override
    public Map<String, Object> getTaskNodeListByDefinitionId(Integer defineId) {
        Map<String, Object> result = new HashMap<>();

        ProcessDefinition processDefinition = processDefinitionMapper.selectById(defineId);
        if (processDefinition == null) {
            logger.info("process define not exists");
            putMsg(result, Status.PROCESS_DEFINE_NOT_EXIST, defineId);
            return result;
        }
        ProcessData processData = processService.genProcessData(processDefinition);

        //process data check
        if (null == processData) {
            logger.error("process data is null");
            putMsg(result, Status.DATA_IS_NOT_VALID, JSONUtils.toJsonString(processData));
            return result;
        }

        List<TaskNode> taskNodeList = (processData.getTasks() == null) ? new ArrayList<>() : processData.getTasks();

        result.put(Constants.DATA_LIST, taskNodeList);
        putMsg(result, Status.SUCCESS);

        return result;

    }

    /**
     * get task node details based on process definition
     *
     * @param defineIdList define id list
     * @return task node list
     */
    @Override
    public Map<String, Object> getTaskNodeListByDefinitionIdList(String defineIdList) {
        Map<String, Object> result = new HashMap<>();

        Map<Integer, List<TaskNode>> taskNodeMap = new HashMap<>();
        String[] idList = defineIdList.split(",");
        List<Integer> idIntList = new ArrayList<>();
        for (String definitionId : idList) {
            idIntList.add(Integer.parseInt(definitionId));
        }
        Integer[] idArray = idIntList.toArray(new Integer[0]);
        List<ProcessDefinition> processDefinitionList = processDefinitionMapper.queryDefinitionListByIdList(idArray);
        if (CollectionUtils.isEmpty(processDefinitionList)) {
            logger.info("process definition not exists");
            putMsg(result, Status.PROCESS_DEFINE_NOT_EXIST, defineIdList);
            return result;
        }

        for (ProcessDefinition processDefinition : processDefinitionList) {
            ProcessData processData = processService.genProcessData(processDefinition);
            List<TaskNode> taskNodeList = (processData.getTasks() == null) ? new ArrayList<>() : processData.getTasks();
            taskNodeMap.put(processDefinition.getId(), taskNodeList);
        }

        result.put(Constants.DATA_LIST, taskNodeMap);
        putMsg(result, Status.SUCCESS);

        return result;

    }

    /**
     * query process definition all by project id
     *
     * @param projectId project id
     * @return process definitions in the project
     */
    @Override
    public Map<String, Object> queryProcessDefinitionAllByProjectId(Integer projectId) {

        HashMap<String, Object> result = new HashMap<>();

        Project project = projectMapper.selectById(projectId);
        List<ProcessDefinition> resourceList = processDefinitionMapper.queryAllDefinitionList(project.getCode());
        resourceList.forEach(processDefinition -> {
            ProcessData processData = processService.genProcessData(processDefinition);
            processDefinition.setProcessDefinitionJson(JSONUtils.toJsonString(processData));
        });
        result.put(Constants.DATA_LIST, resourceList);
        putMsg(result, Status.SUCCESS);

        return result;
    }

    /**
     * Encapsulates the TreeView structure
     *
     * @param processId process definition id
     * @param limit limit
     * @return tree view json data
     * @throws Exception exception
     */
    @Override
    public Map<String, Object> viewTree(Integer processId, Integer limit) throws Exception {
        Map<String, Object> result = new HashMap<>();

        ProcessDefinition processDefinition = processDefinitionMapper.selectById(processId);
        if (null == processDefinition) {
            logger.info("process define not exists");
            putMsg(result, Status.PROCESS_DEFINE_NOT_EXIST, processDefinition);
            return result;
        }
        DAG<String, TaskNode, TaskNodeRelation> dag = processService.genDagGraph(processDefinition);
        /**
         * nodes that is running
         */
        Map<String, List<TreeViewDto>> runningNodeMap = new ConcurrentHashMap<>();

        /**
         * nodes that is waiting torun
         */
        Map<String, List<TreeViewDto>> waitingRunningNodeMap = new ConcurrentHashMap<>();

        /**
         * List of process instances
         */
        List<ProcessInstance> processInstanceList = processInstanceService.queryByProcessDefineCode(processDefinition.getCode(), limit);

        for (ProcessInstance processInstance : processInstanceList) {
            processInstance.setDuration(DateUtils.format2Duration(processInstance.getStartTime(), processInstance.getEndTime()));
        }

        if (limit > processInstanceList.size()) {
            limit = processInstanceList.size();
        }

        TreeViewDto parentTreeViewDto = new TreeViewDto();
        parentTreeViewDto.setName("DAG");
        parentTreeViewDto.setType("");
        // Specify the process definition, because it is a TreeView for a process definition

        for (int i = limit - 1; i >= 0; i--) {
            ProcessInstance processInstance = processInstanceList.get(i);

            Date endTime = processInstance.getEndTime() == null ? new Date() : processInstance.getEndTime();
            parentTreeViewDto.getInstances().add(new Instance(processInstance.getId(), processInstance.getName(), "", processInstance.getState().toString()
                    , processInstance.getStartTime(), endTime, processInstance.getHost(), DateUtils.format2Readable(endTime.getTime() - processInstance.getStartTime().getTime())));
        }

        List<TreeViewDto> parentTreeViewDtoList = new ArrayList<>();
        parentTreeViewDtoList.add(parentTreeViewDto);
        // Here is the encapsulation task instance
        for (String startNode : dag.getBeginNode()) {
            runningNodeMap.put(startNode, parentTreeViewDtoList);
        }

        while (Stopper.isRunning()) {
            Set<String> postNodeList = null;
            Iterator<Map.Entry<String, List<TreeViewDto>>> iter = runningNodeMap.entrySet().iterator();
            while (iter.hasNext()) {
                Map.Entry<String, List<TreeViewDto>> en = iter.next();
                String nodeName = en.getKey();
                parentTreeViewDtoList = en.getValue();

                TreeViewDto treeViewDto = new TreeViewDto();
                treeViewDto.setName(nodeName);
                TaskNode taskNode = dag.getNode(nodeName);
                treeViewDto.setType(taskNode.getType());

                //set treeViewDto instances
                for (int i = limit - 1; i >= 0; i--) {
                    ProcessInstance processInstance = processInstanceList.get(i);
                    TaskInstance taskInstance = taskInstanceMapper.queryByInstanceIdAndName(processInstance.getId(), nodeName);
                    if (taskInstance == null) {
                        treeViewDto.getInstances().add(new Instance(-1, "not running", "null"));
                    } else {
                        Date startTime = taskInstance.getStartTime() == null ? new Date() : taskInstance.getStartTime();
                        Date endTime = taskInstance.getEndTime() == null ? new Date() : taskInstance.getEndTime();

                        int subProcessId = 0;
                        /**
                         * if process is sub process, the return sub id, or sub id=0
                         */
                        if (taskInstance.getTaskType().equals(TaskType.SUB_PROCESS.name())) {
                            String taskJson = taskInstance.getTaskJson();
                            taskNode = JSONUtils.parseObject(taskJson, TaskNode.class);
                            subProcessId = Integer.parseInt(JSONUtils.parseObject(
                                    taskNode.getParams()).path(CMD_PARAM_SUB_PROCESS_DEFINE_ID).asText());
                        }
                        treeViewDto.getInstances().add(new Instance(taskInstance.getId(), taskInstance.getName(), taskInstance.getTaskType(), taskInstance.getState().toString()
                                , taskInstance.getStartTime(), taskInstance.getEndTime(), taskInstance.getHost(), DateUtils.format2Readable(endTime.getTime() - startTime.getTime()), subProcessId));
                    }
                }
                for (TreeViewDto pTreeViewDto : parentTreeViewDtoList) {
                    pTreeViewDto.getChildren().add(treeViewDto);
                }
                postNodeList = dag.getSubsequentNodes(nodeName);
                if (CollectionUtils.isNotEmpty(postNodeList)) {
                    for (String nextNodeName : postNodeList) {
                        List<TreeViewDto> treeViewDtoList = waitingRunningNodeMap.get(nextNodeName);
                        if (CollectionUtils.isEmpty(treeViewDtoList)) {
                            treeViewDtoList = new ArrayList<>();
                        }
                        treeViewDtoList.add(treeViewDto);
                        waitingRunningNodeMap.put(nextNodeName, treeViewDtoList);
                    }
                }
                runningNodeMap.remove(nodeName);
            }
            if (waitingRunningNodeMap.size() == 0) {
                break;
            } else {
                runningNodeMap.putAll(waitingRunningNodeMap);
                waitingRunningNodeMap.clear();
            }
        }
        result.put(Constants.DATA_LIST, parentTreeViewDto);
        result.put(Constants.STATUS, Status.SUCCESS);
        result.put(Constants.MSG, Status.SUCCESS.getMsg());
        return result;
    }

    /**
     * whether the graph has a ring
     *
     * @param taskNodeResponseList task node response list
     * @return if graph has cycle flag
     */
    private boolean graphHasCycle(List<TaskNode> taskNodeResponseList) {
        DAG<String, TaskNode, String> graph = new DAG<>();
        // Fill the vertices
        for (TaskNode taskNodeResponse : taskNodeResponseList) {
            graph.addNode(taskNodeResponse.getName(), taskNodeResponse);
        }
        // Fill edge relations
        for (TaskNode taskNodeResponse : taskNodeResponseList) {
            List<String> preTasks = JSONUtils.toList(taskNodeResponse.getPreTasks(), String.class);
            if (CollectionUtils.isNotEmpty(preTasks)) {
                for (String preTask : preTasks) {
                    if (!graph.addEdge(preTask, taskNodeResponse.getName())) {
                        return true;
                    }
                }
            }
        }
        return graph.hasCycle();
    }

    private String recursionProcessDefinitionName(Long projectCode, String processDefinitionName, int num) {
        ProcessDefinition processDefinition = processDefinitionMapper.queryByDefineName(projectCode, processDefinitionName);
        if (processDefinition != null) {
            if (num > 1) {
                String str = processDefinitionName.substring(0, processDefinitionName.length() - 3);
                processDefinitionName = str + "(" + num + ")";
            } else {
                processDefinitionName = processDefinition.getName() + "(" + num + ")";
            }
        } else {
            return processDefinitionName;
        }
        return recursionProcessDefinitionName(projectCode, processDefinitionName, num + 1);
    }

    private Map<String, Object> copyProcessDefinition(User loginUser,
                                                      Integer processId,
                                                      Project targetProject) throws JsonProcessingException {

        Map<String, Object> result = new HashMap<>();

        ProcessDefinition processDefinition = processDefinitionMapper.selectById(processId);
        if (processDefinition == null) {
            putMsg(result, Status.PROCESS_DEFINE_NOT_EXIST, processId);
            return result;
        } else {
            ProcessData processData = processService.genProcessData(processDefinition);
            List<TaskNode> taskNodeList = processData.getTasks();
            taskNodeList.forEach(taskNode -> taskNode.setCode(0L));
            processData.setTasks(taskNodeList);
            String processDefinitionJson = JSONUtils.toJsonString(processData);
            return createProcessDefinition(
                    loginUser,
                    targetProject.getName(),
                    processDefinition.getName() + "_copy_" + DateUtils.getCurrentTimeStamp(),
                    processDefinitionJson,
                    processDefinition.getDescription(),
                    processDefinition.getLocations(),
                    processDefinition.getConnects());

        }
    }

    /**
     * batch copy process definition
     *
     * @param loginUser loginUser
     * @param projectName projectName
     * @param processDefinitionIds processDefinitionIds
     * @param targetProjectId targetProjectId
     */
    @Override
    public Map<String, Object> batchCopyProcessDefinition(User loginUser,
                                                          String projectName,
                                                          String processDefinitionIds,
                                                          int targetProjectId) {
        Map<String, Object> result = new HashMap<>();
        List<String> failedProcessList = new ArrayList<>();

        if (StringUtils.isEmpty(processDefinitionIds)) {
            putMsg(result, Status.PROCESS_DEFINITION_IDS_IS_EMPTY, processDefinitionIds);
            return result;
        }

        //check src project auth
        Map<String, Object> checkResult = checkProjectAndAuth(loginUser, projectName);
        if (checkResult != null) {
            return checkResult;
        }

        // TODO:
        //  Project targetProject = projectMapper.queryDetailByCode(targetProjectCode);
        Project targetProject = projectMapper.queryDetailById(targetProjectId);
        if (targetProject == null) {
            putMsg(result, Status.PROJECT_NOT_FOUNT, targetProjectId);
            return result;
        }

        if (!(targetProject.getName()).equals(projectName)) {
            Map<String, Object> checkTargetProjectResult = checkProjectAndAuth(loginUser, targetProject.getName());
            if (checkTargetProjectResult != null) {
                return checkTargetProjectResult;
            }
        }

        String[] processDefinitionIdList = processDefinitionIds.split(Constants.COMMA);
        doBatchCopyProcessDefinition(loginUser, targetProject, failedProcessList, processDefinitionIdList);

        checkBatchOperateResult(projectName, targetProject.getName(), result, failedProcessList, true);

        return result;
    }

    /**
     * batch move process definition
     *
     * @param loginUser loginUser
     * @param projectName projectName
     * @param processDefinitionIds processDefinitionIds
     * @param targetProjectId targetProjectId
     */
    @Override
    public Map<String, Object> batchMoveProcessDefinition(User loginUser,
                                                          String projectName,
                                                          String processDefinitionIds,
                                                          int targetProjectId) {
        Map<String, Object> result = new HashMap<>();
        List<String> failedProcessList = new ArrayList<>();

        //check src project auth
        Map<String, Object> checkResult = checkProjectAndAuth(loginUser, projectName);
        if (checkResult != null) {
            return checkResult;
        }

        if (StringUtils.isEmpty(processDefinitionIds)) {
            putMsg(result, Status.PROCESS_DEFINITION_IDS_IS_EMPTY, processDefinitionIds);
            return result;
        }

        // TODO :
        //  Project targetProject = projectMapper.queryDetailByCode(targetProjectCode);
        Project targetProject = projectMapper.queryDetailById(targetProjectId);
        if (targetProject == null) {
            putMsg(result, Status.PROJECT_NOT_FOUNT, targetProjectId);
            return result;
        }

        if (!(targetProject.getName()).equals(projectName)) {
            Map<String, Object> checkTargetProjectResult = checkProjectAndAuth(loginUser, targetProject.getName());
            if (checkTargetProjectResult != null) {
                return checkTargetProjectResult;
            }
        }

        String[] processDefinitionIdList = processDefinitionIds.split(Constants.COMMA);
        doBatchMoveProcessDefinition(targetProject, failedProcessList, processDefinitionIdList);

        checkBatchOperateResult(projectName, targetProject.getName(), result, failedProcessList, false);

        return result;
    }

    /**
     * switch the defined process definition verison
     *
     * @param loginUser login user
     * @param projectName project name
     * @param processDefinitionId process definition id
     * @param version the version user want to switch
     * @return switch process definition version result code
     */
    @Override
    public Map<String, Object> switchProcessDefinitionVersion(User loginUser, String projectName
            , int processDefinitionId, long version) {

        Map<String, Object> result = new HashMap<>();
        Project project = projectMapper.queryByName(projectName);
        // check project auth
        Map<String, Object> checkResult = projectService.checkProjectAndAuth(loginUser, project, projectName);
        Status resultStatus = (Status) checkResult.get(Constants.STATUS);
        if (resultStatus != Status.SUCCESS) {
            return checkResult;
        }

        ProcessDefinition processDefinition = processDefinitionMapper.queryByDefineId(processDefinitionId);
        if (Objects.isNull(processDefinition)) {
            putMsg(result
                    , Status.SWITCH_PROCESS_DEFINITION_VERSION_NOT_EXIST_PROCESS_DEFINITION_ERROR
                    , processDefinitionId);
            return result;
        }

        ProcessDefinitionLog processDefinitionLog = processDefinitionLogMapper
                .queryByDefinitionCodeAndVersion(processDefinition.getCode(), version);

        if (Objects.isNull(processDefinitionLog)) {
            putMsg(result
                    , Status.SWITCH_PROCESS_DEFINITION_VERSION_NOT_EXIST_PROCESS_DEFINITION_VERSION_ERROR
                    , processDefinition.getCode()
                    , version);
            return result;
        }
        int switchVersion = processService.switchVersion(processDefinition, processDefinitionLog);
        if (switchVersion > 0) {
            putMsg(result, Status.SUCCESS);
        } else {
            putMsg(result, Status.SWITCH_PROCESS_DEFINITION_VERSION_ERROR);
        }
        return result;
    }

    /**
     * do batch move process definition
     *
     * @param targetProject targetProject
     * @param failedProcessList failedProcessList
     * @param processDefinitionIdList processDefinitionIdList
     */
    private void doBatchMoveProcessDefinition(Project targetProject, List<String> failedProcessList, String[] processDefinitionIdList) {
        for (String processDefinitionId : processDefinitionIdList) {
            try {
                Map<String, Object> moveProcessDefinitionResult =
                        moveProcessDefinition(Integer.valueOf(processDefinitionId), targetProject);
                if (!Status.SUCCESS.equals(moveProcessDefinitionResult.get(Constants.STATUS))) {
                    setFailedProcessList(failedProcessList, processDefinitionId);
                    logger.error((String) moveProcessDefinitionResult.get(Constants.MSG));
                }
            } catch (Exception e) {
                setFailedProcessList(failedProcessList, processDefinitionId);
            }
        }
    }

    /**
     * batch copy process definition
     *
     * @param loginUser loginUser
     * @param targetProject targetProject
     * @param failedProcessList failedProcessList
     * @param processDefinitionIdList processDefinitionIdList
     */
    private void doBatchCopyProcessDefinition(User loginUser, Project targetProject, List<String> failedProcessList, String[] processDefinitionIdList) {
        for (String processDefinitionId : processDefinitionIdList) {
            try {
                Map<String, Object> copyProcessDefinitionResult =
                        copyProcessDefinition(loginUser, Integer.valueOf(processDefinitionId), targetProject);
                if (!Status.SUCCESS.equals(copyProcessDefinitionResult.get(Constants.STATUS))) {
                    setFailedProcessList(failedProcessList, processDefinitionId);
                    logger.error((String) copyProcessDefinitionResult.get(Constants.MSG));
                }
            } catch (Exception e) {
                setFailedProcessList(failedProcessList, processDefinitionId);
            }
        }
    }

    /**
     * set failed processList
     *
     * @param failedProcessList failedProcessList
     * @param processDefinitionId processDefinitionId
     */
    private void setFailedProcessList(List<String> failedProcessList, String processDefinitionId) {
        ProcessDefinition processDefinition = processDefinitionMapper.queryByDefineId(Integer.parseInt(processDefinitionId));
        if (processDefinition != null) {
            failedProcessList.add(processDefinitionId + "[" + processDefinition.getName() + "]");
        } else {
            failedProcessList.add(processDefinitionId + "[null]");
        }
    }

    /**
     * check project and auth
     *
     * @param loginUser loginUser
     * @param projectName projectName
     */
    private Map<String, Object> checkProjectAndAuth(User loginUser, String projectName) {
        Project project = projectMapper.queryByName(projectName);

        //check user access for project
        Map<String, Object> checkResult = projectService.checkProjectAndAuth(loginUser, project, projectName);
        Status resultStatus = (Status) checkResult.get(Constants.STATUS);

        if (resultStatus != Status.SUCCESS) {
            return checkResult;
        }
        return null;
    }

    /**
     * move process definition
     *
     * @param processId processId
     * @param targetProject targetProject
     * @return move result code
     */
    private Map<String, Object> moveProcessDefinition(Integer processId,
                                                      Project targetProject) {

        Map<String, Object> result = new HashMap<>();

        ProcessDefinition processDefinition = processDefinitionMapper.selectById(processId);
        if (processDefinition == null) {
            putMsg(result, Status.PROCESS_DEFINE_NOT_EXIST, processId);
            return result;
        }

        processDefinition.setProjectId(targetProject.getId());
        processDefinition.setUpdateTime(new Date());
        if (processDefinitionMapper.updateById(processDefinition) > 0) {
            putMsg(result, Status.SUCCESS);
        } else {
            putMsg(result, Status.UPDATE_PROCESS_DEFINITION_ERROR);
        }
        return result;
    }

    /**
     * check batch operate result
     *
     * @param srcProjectName srcProjectName
     * @param targetProjectName targetProjectName
     * @param result result
     * @param failedProcessList failedProcessList
     * @param isCopy isCopy
     */
    private void checkBatchOperateResult(String srcProjectName, String targetProjectName,
                                         Map<String, Object> result, List<String> failedProcessList, boolean isCopy) {
        if (!failedProcessList.isEmpty()) {
            if (isCopy) {
                putMsg(result, Status.COPY_PROCESS_DEFINITION_ERROR, srcProjectName, targetProjectName, String.join(",", failedProcessList));
            } else {
                putMsg(result, Status.MOVE_PROCESS_DEFINITION_ERROR, srcProjectName, targetProjectName, String.join(",", failedProcessList));
            }
        } else {
            putMsg(result, Status.SUCCESS);
        }
    }

    /**
<<<<<<< HEAD
     * query the pagination versions info by one certain process definition id
     *
     * @param loginUser login user info to check auth
     * @param projectName process definition project name
     * @param pageNo page number
     * @param pageSize page size
     * @param processDefinitionId process definition id
     * @return the pagination process definition versions info of the certain process definition
     */
    @Override
    public Map<String, Object> queryProcessDefinitionVersions(User loginUser, String projectName, int pageNo, int pageSize, int processDefinitionId) {

        Map<String, Object> result = new HashMap<>();

        // check the if pageNo or pageSize less than 1
        if (pageNo <= 0 || pageSize <= 0) {
            putMsg(result
                    , Status.QUERY_PROCESS_DEFINITION_VERSIONS_PAGE_NO_OR_PAGE_SIZE_LESS_THAN_1_ERROR
                    , pageNo
                    , pageSize);
            return result;
        }

        Project project = projectMapper.queryByName(projectName);

        // check project auth
        Map<String, Object> checkResult = projectService.checkProjectAndAuth(loginUser, project, projectName);
        Status resultStatus = (Status) checkResult.get(Constants.STATUS);
        if (resultStatus != Status.SUCCESS) {
            return checkResult;
        }

        ProcessDefinition processDefinition = processDefinitionMapper.queryByDefineId(processDefinitionId);

        PageInfo<ProcessDefinitionLog> pageInfo = new PageInfo<>(pageNo, pageSize);
        Page<ProcessDefinitionLog> page = new Page<>(pageNo, pageSize);
        IPage<ProcessDefinitionLog> processDefinitionVersionsPaging = processDefinitionLogMapper.queryProcessDefinitionVersionsPaging(page, processDefinition.getCode());
        List<ProcessDefinitionLog> processDefinitionLogs = processDefinitionVersionsPaging.getRecords();

        ProcessData processData = processService.genProcessData(processDefinition);
        processDefinition.setProcessDefinitionJson(JSONUtils.toJsonString(processData));
        pageInfo.setLists(processDefinitionLogs);
        pageInfo.setTotalCount((int) processDefinitionVersionsPaging.getTotal());
        return ImmutableMap.of(
                Constants.MSG, Status.SUCCESS.getMsg()
                , Constants.STATUS, Status.SUCCESS
                , Constants.DATA_LIST, pageInfo);
    }


    /**
     * delete one certain process definition by version number and process definition id
     *
     * @param loginUser login user info to check auth
     * @param projectName process definition project name
     * @param processDefinitionId process definition id
     * @param version version number
     * @return delele result code
     */
    @Override
    public Map<String, Object> deleteByProcessDefinitionIdAndVersion(User loginUser, String projectName, int processDefinitionId, long version) {
        Map<String, Object> result = new HashMap<>();
        Project project = projectMapper.queryByName(projectName);
        // check project auth
        Map<String, Object> checkResult = projectService.checkProjectAndAuth(loginUser, project, projectName);
        Status resultStatus = (Status) checkResult.get(Constants.STATUS);
        if (resultStatus != Status.SUCCESS) {
            return checkResult;
        }
        ProcessDefinition processDefinition = processDefinitionMapper.queryByDefineId(processDefinitionId);

        if (processDefinition == null) {
            putMsg(result, Status.PROCESS_DEFINE_NOT_EXIST, processDefinitionId);
        } else {
            processDefinitionLogMapper.deleteByProcessDefinitionCodeAndVersion(processDefinition.getCode(), version);
            putMsg(result, Status.SUCCESS);
        }
        return result;

    }
}
=======
     * check has associated process definition
     *
     * @param processDefinitionId process definition id
     * @param version version
     * @return The query result has a specific process definition return true
     */
    @Override
    public boolean checkHasAssociatedProcessDefinition(int processDefinitionId, long version) {
        Integer hasAssociatedDefinitionId = processDefineMapper.queryHasAssociatedDefinitionByIdAndVersion(processDefinitionId, version);
        return Objects.nonNull(hasAssociatedDefinitionId);
    }

}
>>>>>>> ba039dc2
<|MERGE_RESOLUTION|>--- conflicted
+++ resolved
@@ -1676,9 +1676,20 @@
             putMsg(result, Status.SUCCESS);
         }
     }
-
-    /**
-<<<<<<< HEAD
+    /**
+     * check has associated process definition
+     *
+     * @param processDefinitionId process definition id
+     * @param version version
+     * @return The query result has a specific process definition return true
+     */
+    @Override
+    public boolean checkHasAssociatedProcessDefinition(int processDefinitionId, long version) {
+        Integer hasAssociatedDefinitionId = processDefinitionMapper.queryHasAssociatedDefinitionByIdAndVersion(processDefinitionId, version);
+        return Objects.nonNull(hasAssociatedDefinitionId);
+    }
+
+    /**
      * query the pagination versions info by one certain process definition id
      *
      * @param loginUser login user info to check auth
@@ -1759,19 +1770,4 @@
         return result;
 
     }
-}
-=======
-     * check has associated process definition
-     *
-     * @param processDefinitionId process definition id
-     * @param version version
-     * @return The query result has a specific process definition return true
-     */
-    @Override
-    public boolean checkHasAssociatedProcessDefinition(int processDefinitionId, long version) {
-        Integer hasAssociatedDefinitionId = processDefineMapper.queryHasAssociatedDefinitionByIdAndVersion(processDefinitionId, version);
-        return Objects.nonNull(hasAssociatedDefinitionId);
-    }
-
-}
->>>>>>> ba039dc2
+}