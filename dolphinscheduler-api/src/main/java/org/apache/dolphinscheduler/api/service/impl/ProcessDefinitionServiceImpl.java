/*
 * Licensed to the Apache Software Foundation (ASF) under one or more
 * contributor license agreements.  See the NOTICE file distributed with
 * this work for additional information regarding copyright ownership.
 * The ASF licenses this file to You under the Apache License, Version 2.0
 * (the "License"); you may not use this file except in compliance with
 * the License.  You may obtain a copy of the License at
 *
 *    http://www.apache.org/licenses/LICENSE-2.0
 *
 * Unless required by applicable law or agreed to in writing, software
 * distributed under the License is distributed on an "AS IS" BASIS,
 * WITHOUT WARRANTIES OR CONDITIONS OF ANY KIND, either express or implied.
 * See the License for the specific language governing permissions and
 * limitations under the License.
 */

package org.apache.dolphinscheduler.api.service.impl;

import static org.apache.dolphinscheduler.common.Constants.CMD_PARAM_SUB_PROCESS_DEFINE_ID;

import org.apache.dolphinscheduler.api.dto.ProcessMeta;
import org.apache.dolphinscheduler.api.dto.treeview.Instance;
import org.apache.dolphinscheduler.api.dto.treeview.TreeViewDto;
import org.apache.dolphinscheduler.api.enums.Status;
import org.apache.dolphinscheduler.api.service.ProcessDefinitionService;
import org.apache.dolphinscheduler.api.service.ProcessInstanceService;
import org.apache.dolphinscheduler.api.service.ProjectService;
import org.apache.dolphinscheduler.api.service.SchedulerService;
import org.apache.dolphinscheduler.api.utils.CheckUtils;
import org.apache.dolphinscheduler.api.utils.FileUtils;
import org.apache.dolphinscheduler.api.utils.PageInfo;
import org.apache.dolphinscheduler.api.utils.exportprocess.ProcessAddTaskParam;
import org.apache.dolphinscheduler.api.utils.exportprocess.TaskNodeParamFactory;
import org.apache.dolphinscheduler.common.Constants;
import org.apache.dolphinscheduler.common.enums.AuthorizationType;
import org.apache.dolphinscheduler.common.enums.FailureStrategy;
import org.apache.dolphinscheduler.common.enums.Priority;
import org.apache.dolphinscheduler.common.enums.ReleaseState;
import org.apache.dolphinscheduler.common.enums.TaskType;
import org.apache.dolphinscheduler.common.enums.UserType;
import org.apache.dolphinscheduler.common.enums.WarningType;
import org.apache.dolphinscheduler.common.graph.DAG;
import org.apache.dolphinscheduler.common.model.TaskNode;
import org.apache.dolphinscheduler.common.model.TaskNodeRelation;
import org.apache.dolphinscheduler.common.process.ResourceInfo;
import org.apache.dolphinscheduler.common.task.AbstractParameters;
import org.apache.dolphinscheduler.common.thread.Stopper;
import org.apache.dolphinscheduler.common.utils.CollectionUtils;
import org.apache.dolphinscheduler.common.utils.DateUtils;
import org.apache.dolphinscheduler.common.utils.JSONUtils;
import org.apache.dolphinscheduler.common.utils.SnowFlakeUtils;
import org.apache.dolphinscheduler.common.utils.SnowFlakeUtils.SnowFlakeException;
import org.apache.dolphinscheduler.common.utils.StreamUtils;
import org.apache.dolphinscheduler.common.utils.StringUtils;
import org.apache.dolphinscheduler.common.utils.TaskParametersUtils;
import org.apache.dolphinscheduler.dao.entity.ProcessData;
import org.apache.dolphinscheduler.dao.entity.ProcessDefinition;
import org.apache.dolphinscheduler.dao.entity.ProcessDefinitionLog;
import org.apache.dolphinscheduler.dao.entity.ProcessInstance;
import org.apache.dolphinscheduler.dao.entity.Project;
import org.apache.dolphinscheduler.dao.entity.Schedule;
import org.apache.dolphinscheduler.dao.entity.TaskInstance;
import org.apache.dolphinscheduler.dao.entity.User;
import org.apache.dolphinscheduler.dao.mapper.ProcessDefinitionLogMapper;
import org.apache.dolphinscheduler.dao.mapper.ProcessDefinitionMapper;
import org.apache.dolphinscheduler.dao.mapper.ProcessTaskRelationLogMapper;
import org.apache.dolphinscheduler.dao.mapper.ProcessTaskRelationMapper;
import org.apache.dolphinscheduler.dao.mapper.ProjectMapper;
import org.apache.dolphinscheduler.dao.mapper.ScheduleMapper;
import org.apache.dolphinscheduler.dao.mapper.TaskDefinitionLogMapper;
import org.apache.dolphinscheduler.dao.mapper.TaskInstanceMapper;
import org.apache.dolphinscheduler.service.permission.PermissionCheck;
import org.apache.dolphinscheduler.service.process.ProcessService;

import java.io.BufferedOutputStream;
import java.io.IOException;
import java.nio.charset.StandardCharsets;
import java.util.ArrayList;
import java.util.Arrays;
import java.util.Date;
import java.util.HashMap;
import java.util.HashSet;
import java.util.Iterator;
import java.util.List;
import java.util.Map;
import java.util.Objects;
import java.util.Set;
import java.util.concurrent.ConcurrentHashMap;
import java.util.stream.Collectors;

import javax.servlet.ServletOutputStream;
import javax.servlet.http.HttpServletResponse;

import org.slf4j.Logger;
import org.slf4j.LoggerFactory;
import org.springframework.beans.factory.annotation.Autowired;
import org.springframework.http.MediaType;
import org.springframework.stereotype.Service;
import org.springframework.transaction.annotation.Transactional;
import org.springframework.web.multipart.MultipartFile;

import com.baomidou.mybatisplus.core.metadata.IPage;
import com.baomidou.mybatisplus.extension.plugins.pagination.Page;
import com.fasterxml.jackson.core.JsonProcessingException;
import com.fasterxml.jackson.databind.JsonNode;
import com.fasterxml.jackson.databind.node.ArrayNode;
import com.fasterxml.jackson.databind.node.ObjectNode;

/**
 * process definition service impl
 */
@Service
public class ProcessDefinitionServiceImpl extends BaseServiceImpl implements ProcessDefinitionService {

    private static final Logger logger = LoggerFactory.getLogger(ProcessDefinitionServiceImpl.class);

    private static final String PROCESSDEFINITIONCODE = "processDefinitionCode";

    private static final String RELEASESTATE = "releaseState";

    private static final String TASKS = "tasks";

    @Autowired
    private ProjectMapper projectMapper;

    @Autowired
    private ProjectService projectService;

    @Autowired
    private ProcessDefinitionLogMapper processDefinitionLogMapper;

    @Autowired
    private ProcessDefinitionMapper processDefinitionMapper;

    @Autowired
    private ProcessInstanceService processInstanceService;

    @Autowired
    private TaskInstanceMapper taskInstanceMapper;

    @Autowired
    private ScheduleMapper scheduleMapper;

    @Autowired
    private ProcessService processService;

    @Autowired
    private ProcessTaskRelationMapper processTaskRelationMapper;

    @Autowired
    private ProcessTaskRelationLogMapper processTaskRelationLogMapper;

    @Autowired
    TaskDefinitionLogMapper taskDefinitionLogMapper;

    private SchedulerService schedulerService;

    /**
     * create process definition
     *
     * @param loginUser login user
     * @param projectName project name
     * @param processDefinitionName process definition name
     * @param processDefinitionJson process definition json
     * @param desc description
     * @param locations locations for nodes
     * @param connects connects for nodes
     * @return create result code
     */
    @Override
    @Transactional(rollbackFor = Exception.class)
    public Map<String, Object> createProcessDefinition(User loginUser,
                                                       String projectName,
                                                       String processDefinitionName,
                                                       String processDefinitionJson,
                                                       String desc,
                                                       String locations,
                                                       String connects) {

        Map<String, Object> result = new HashMap<>();
        Project project = projectMapper.queryByName(projectName);
        // check project auth
        Map<String, Object> checkResult = projectService.checkProjectAndAuth(loginUser, project, projectName);
        Status resultStatus = (Status) checkResult.get(Constants.STATUS);
        if (resultStatus != Status.SUCCESS) {
            return checkResult;
        }

        ProcessDefinition processDefinition = new ProcessDefinition();
        ProcessData processData = JSONUtils.parseObject(processDefinitionJson, ProcessData.class);
        Map<String, Object> checkProcessJson = checkProcessNodeList(processData, processDefinitionJson);
        if (checkProcessJson.get(Constants.STATUS) != Status.SUCCESS) {
            return checkProcessJson;
        }

        Long processDefinitionCode;
        try {
            processDefinitionCode = SnowFlakeUtils.getInstance().nextId();
            processDefinition.setCode(processDefinitionCode);
        } catch (SnowFlakeException e) {
            putMsg(result, Status.CREATE_PROCESS_DEFINITION);
            return result;
        }

        // TODO relationName have ?
        int saveResult = processService.saveProcessDefinition(loginUser, project, processDefinitionName, desc,
                locations, connects, processData, processDefinition);

        if (saveResult > 0) {
            putMsg(result, Status.SUCCESS);
            // return processDefinition object with ID
            result.put(Constants.DATA_LIST, processDefinition.getId());
        } else {
            putMsg(result, Status.CREATE_PROCESS_DEFINITION);
        }
        return result;

    }


    /**
     * get resource ids
     *
     * @param processData process data
     * @return resource ids
     */
    private String getResourceIds(ProcessData processData) {
        List<TaskNode> tasks = processData.getTasks();
        Set<Integer> resourceIds = new HashSet<>();
        StringBuilder sb = new StringBuilder();
        if (CollectionUtils.isEmpty(tasks)) {
            return sb.toString();
        }
        for (TaskNode taskNode : tasks) {
            String taskParameter = taskNode.getParams();
            AbstractParameters params = TaskParametersUtils.getParameters(taskNode.getType(), taskParameter);
            if (params == null) {
                continue;
            }
            if (CollectionUtils.isNotEmpty(params.getResourceFilesList())) {
                Set<Integer> tempSet = params.getResourceFilesList().
                        stream()
                        .filter(t -> t.getId() != 0)
                        .map(ResourceInfo::getId)
                        .collect(Collectors.toSet());
                resourceIds.addAll(tempSet);
            }
        }

        for (int i : resourceIds) {
            if (sb.length() > 0) {
                sb.append(",");
            }
            sb.append(i);
        }
        return sb.toString();
    }

    /**
     * query process definition list
     *
     * @param loginUser login user
     * @param projectName project name
     * @return definition list
     */
    @Override
    public Map<String, Object> queryProcessDefinitionList(User loginUser, String projectName) {

        HashMap<String, Object> result = new HashMap<>();
        Project project = projectMapper.queryByName(projectName);

        Map<String, Object> checkResult = projectService.checkProjectAndAuth(loginUser, project, projectName);
        Status resultStatus = (Status) checkResult.get(Constants.STATUS);
        if (resultStatus != Status.SUCCESS) {
            return checkResult;
        }

        List<ProcessDefinition> resourceList = processDefinitionMapper.queryAllDefinitionList(project.getId());

        resourceList.stream().forEach(processDefinition -> {
            ProcessData processData = processService.genProcessData(processDefinition);
            processDefinition.setProcessDefinitionJson(JSONUtils.toJsonString(processData));
        });

        result.put(Constants.DATA_LIST, resourceList);
        putMsg(result, Status.SUCCESS);

        return result;
    }

    /**
     * query process definition list paging
     *
     * @param loginUser login user
     * @param projectName project name
     * @param searchVal search value
     * @param pageNo page number
     * @param pageSize page size
     * @param userId user id
     * @return process definition page
     */
    @Override
    public Map<String, Object> queryProcessDefinitionListPaging(User loginUser, String projectName, String searchVal, Integer pageNo, Integer pageSize, Integer userId) {

        Map<String, Object> result = new HashMap<>();
        Project project = projectMapper.queryByName(projectName);

        Map<String, Object> checkResult = projectService.checkProjectAndAuth(loginUser, project, projectName);
        Status resultStatus = (Status) checkResult.get(Constants.STATUS);
        if (resultStatus != Status.SUCCESS) {
            return checkResult;
        }

        Page<ProcessDefinition> page = new Page<>(pageNo, pageSize);
        IPage<ProcessDefinition> processDefinitionIPage = processDefinitionMapper.queryDefineListPaging(
                page, searchVal, userId, project.getId(), isAdmin(loginUser));

        List<ProcessDefinition> records = processDefinitionIPage.getRecords();
        records.stream().forEach(processDefinition -> {
            ProcessData processData = processService.genProcessData(processDefinition);
            processDefinition.setProcessDefinitionJson(JSONUtils.toJsonString(processData));
        });
        processDefinitionIPage.setRecords(records);

        PageInfo<ProcessDefinition> pageInfo = new PageInfo<>(pageNo, pageSize);
        pageInfo.setTotalCount((int) processDefinitionIPage.getTotal());
        pageInfo.setLists(processDefinitionIPage.getRecords());
        result.put(Constants.DATA_LIST, pageInfo);
        putMsg(result, Status.SUCCESS);

        return result;
    }

    /**
     * query datail of process definition
     *
     * @param loginUser login user
     * @param projectName project name
     * @param processId process definition id
     * @return process definition detail
     */
    @Override
    public Map<String, Object> queryProcessDefinitionById(User loginUser, String projectName, Integer processId) {

        Map<String, Object> result = new HashMap<>();
        Project project = projectMapper.queryByName(projectName);

        Map<String, Object> checkResult = projectService.checkProjectAndAuth(loginUser, project, projectName);
        Status resultStatus = (Status) checkResult.get(Constants.STATUS);
        if (resultStatus != Status.SUCCESS) {
            return checkResult;
        }

        ProcessDefinition processDefinition = processDefinitionMapper.selectById(processId);

<<<<<<< HEAD
        ProcessData processData = processService.genProcessData(processDefinition);
        processDefinition.setProcessDefinitionJson(JSONUtils.toJsonString(processData));

=======
>>>>>>> 2603d520
        if (processDefinition == null) {
            putMsg(result, Status.PROCESS_DEFINE_NOT_EXIST, processId);
        } else {
            ProcessData processData = processService.genProcessData(processDefinition);
            processDefinition.setProcessDefinitionJson(JSONUtils.toJsonString(processData));
            result.put(Constants.DATA_LIST, processDefinition);
            putMsg(result, Status.SUCCESS);
        }
        return result;
    }

    @Override
    public Map<String, Object> queryProcessDefinitionByName(User loginUser, String projectName, String processDefinitionName) {

        Map<String, Object> result = new HashMap<>();
        Project project = projectMapper.queryByName(projectName);

        Map<String, Object> checkResult = projectService.checkProjectAndAuth(loginUser, project, projectName);
        Status resultStatus = (Status) checkResult.get(Constants.STATUS);
        if (resultStatus != Status.SUCCESS) {
            return checkResult;
        }

        ProcessDefinition processDefinition = processDefinitionMapper.queryByDefineName(project.getId(), processDefinitionName);
<<<<<<< HEAD
        ProcessData processData = processService.genProcessData(processDefinition);
        processDefinition.setProcessDefinitionJson(JSONUtils.toJsonString(processData));
=======
>>>>>>> 2603d520

        if (processDefinition == null) {
            putMsg(result, Status.PROCESS_DEFINE_NOT_EXIST, processDefinitionName);
        } else {
            ProcessData processData = processService.genProcessData(processDefinition);
            processDefinition.setProcessDefinitionJson(JSONUtils.toJsonString(processData));
            result.put(Constants.DATA_LIST, processDefinition);
            putMsg(result, Status.SUCCESS);
        }
        return result;
    }

    /**
     * update  process definition
     *
     * @param loginUser login user
     * @param projectName project name
     * @param name process definition name
     * @param id process definition id
     * @param processDefinitionJson process definition json
     * @param desc description
     * @param locations locations for nodes
     * @param connects connects for nodes
     * @return update result code
     */
    @Override
    public Map<String, Object> updateProcessDefinition(User loginUser,
                                                       String projectName,
                                                       int id,
                                                       String name,
                                                       String processDefinitionJson,
                                                       String desc,
                                                       String locations,
                                                       String connects) {
        Map<String, Object> result = new HashMap<>();

        Project project = projectMapper.queryByName(projectName);
        Map<String, Object> checkResult = projectService.checkProjectAndAuth(loginUser, project, projectName);
        Status resultStatus = (Status) checkResult.get(Constants.STATUS);
        if (resultStatus != Status.SUCCESS) {
            return checkResult;
        }

        ProcessData processData = JSONUtils.parseObject(processDefinitionJson, ProcessData.class);
        Map<String, Object> checkProcessJson = checkProcessNodeList(processData, processDefinitionJson);
        if ((checkProcessJson.get(Constants.STATUS) != Status.SUCCESS)) {
            return checkProcessJson;
        }
        // TODO processDefinitionMapper.queryByCode
        ProcessDefinition processDefinition = processService.findProcessDefineById(id);
        // check process definition exists
        if (processDefinition == null) {
            putMsg(result, Status.PROCESS_DEFINE_NOT_EXIST, id);
            return result;
        }
        if (processDefinition.getReleaseState() == ReleaseState.ONLINE) {
            // online can not permit edit
            putMsg(result, Status.PROCESS_DEFINE_NOT_ALLOWED_EDIT, processDefinition.getName());
            return result;
        }
        if (!name.equals(processDefinition.getName())) {
            // check whether the new process define name exist
            ProcessDefinition definition = processDefinitionMapper.verifyByDefineName(project.getId(), name);
            if (definition != null) {
                putMsg(result, Status.PROCESS_DEFINITION_NAME_EXIST, name);
                return result;
            }
        }
        ProcessData newProcessData = JSONUtils.parseObject(processDefinitionJson, ProcessData.class);
        int saveResult = processService.saveProcessDefinition(loginUser, project, name, desc,
                locations, connects, newProcessData, processDefinition);

        if (saveResult > 0) {
            putMsg(result, Status.SUCCESS);
            result.put(Constants.DATA_LIST, processDefinition);
        } else {
            putMsg(result, Status.UPDATE_PROCESS_DEFINITION_ERROR);
        }
        return result;
    }


    /**
     * verify process definition name unique
     *
     * @param loginUser login user
     * @param projectName project name
     * @param name name
     * @return true if process definition name not exists, otherwise false
     */
    @Override
    public Map<String, Object> verifyProcessDefinitionName(User loginUser, String projectName, String name) {

        Map<String, Object> result = new HashMap<>();
        Project project = projectMapper.queryByName(projectName);

        Map<String, Object> checkResult = projectService.checkProjectAndAuth(loginUser, project, projectName);
        Status resultEnum = (Status) checkResult.get(Constants.STATUS);
        if (resultEnum != Status.SUCCESS) {
            return checkResult;
        }
        ProcessDefinition processDefinition = processDefinitionMapper.verifyByDefineName(project.getId(), name);
        if (processDefinition == null) {
            putMsg(result, Status.SUCCESS);
        } else {
            putMsg(result, Status.PROCESS_DEFINITION_NAME_EXIST, name);
        }
        return result;
    }

    /**
     * delete process definition by id
     *
     * @param loginUser login user
     * @param projectName project name
     * @param processDefinitionId process definition id
     * @return delete result code
     */
    @Override
    @Transactional(rollbackFor = RuntimeException.class)
    public Map<String, Object> deleteProcessDefinitionById(User loginUser, String projectName, Integer processDefinitionId) {

        Map<String, Object> result = new HashMap<>();
        Project project = projectMapper.queryByName(projectName);

        Map<String, Object> checkResult = projectService.checkProjectAndAuth(loginUser, project, projectName);
        Status resultEnum = (Status) checkResult.get(Constants.STATUS);
        if (resultEnum != Status.SUCCESS) {
            return checkResult;
        }

        ProcessDefinition processDefinition = processDefinitionMapper.selectById(processDefinitionId);

        // TODO: replace id to code
        // ProcessDefinition processDefinition = processDefineMapper.selectByCode(processDefinitionCode);

        if (processDefinition == null) {
            putMsg(result, Status.PROCESS_DEFINE_NOT_EXIST, processDefinitionId);
            return result;
        }

        // Determine if the login user is the owner of the process definition
        if (loginUser.getId() != processDefinition.getUserId() && loginUser.getUserType() != UserType.ADMIN_USER) {
            putMsg(result, Status.USER_NO_OPERATION_PERM);
            return result;
        }

        // check process definition is already online
        if (processDefinition.getReleaseState() == ReleaseState.ONLINE) {
            putMsg(result, Status.PROCESS_DEFINE_STATE_ONLINE, processDefinitionId);
            return result;
        }
        // check process instances is already running
        List<ProcessInstance> processInstances = processInstanceService.queryByProcessDefineIdAndStatus(processDefinitionId, Constants.NOT_TERMINATED_STATES);
        if (CollectionUtils.isNotEmpty(processInstances)) {
            putMsg(result, Status.DELETE_PROCESS_DEFINITION_BY_ID_FAIL, processInstances.size());
            return result;
        }

        // get the timing according to the process definition
        List<Schedule> schedules = scheduleMapper.queryByProcessDefinitionId(processDefinitionId);
        if (!schedules.isEmpty() && schedules.size() > 1) {
            logger.warn("scheduler num is {},Greater than 1", schedules.size());
            putMsg(result, Status.DELETE_PROCESS_DEFINE_BY_ID_ERROR);
            return result;
        } else if (schedules.size() == 1) {
            Schedule schedule = schedules.get(0);
            if (schedule.getReleaseState() == ReleaseState.OFFLINE) {
                scheduleMapper.deleteById(schedule.getId());
            } else if (schedule.getReleaseState() == ReleaseState.ONLINE) {
                putMsg(result, Status.SCHEDULE_CRON_STATE_ONLINE, schedule.getId());
                return result;
            }
        }

        int delete = processDefinitionMapper.deleteById(processDefinitionId);
        processTaskRelationMapper.deleteByCode(project.getCode(), processDefinition.getCode());
        if (delete > 0) {
            putMsg(result, Status.SUCCESS);
        } else {
            putMsg(result, Status.DELETE_PROCESS_DEFINE_BY_ID_ERROR);
        }
        return result;
    }

    /**
     * release process definition: online / offline
     *
     * @param loginUser login user
     * @param projectName project name
     * @param id process definition id
     * @param releaseState release state
     * @return release result code
     */
    @Override
    @Transactional(rollbackFor = RuntimeException.class)
    public Map<String, Object> releaseProcessDefinition(User loginUser, String projectName, int id, ReleaseState releaseState) {
        HashMap<String, Object> result = new HashMap<>();
        Project project = projectMapper.queryByName(projectName);

        Map<String, Object> checkResult = projectService.checkProjectAndAuth(loginUser, project, projectName);
        Status resultEnum = (Status) checkResult.get(Constants.STATUS);
        if (resultEnum != Status.SUCCESS) {
            return checkResult;
        }

        // check state
        if (null == releaseState) {
            putMsg(result, Status.REQUEST_PARAMS_NOT_VALID_ERROR, RELEASESTATE);
            return result;
        }

        ProcessDefinition processDefinition = processDefinitionMapper.selectById(id);

        switch (releaseState) {
            case ONLINE:
                // To check resources whether they are already cancel authorized or deleted
                String resourceIds = processDefinition.getResourceIds();
                if (StringUtils.isNotBlank(resourceIds)) {
                    Integer[] resourceIdArray = Arrays.stream(resourceIds.split(",")).map(Integer::parseInt).toArray(Integer[]::new);
                    PermissionCheck<Integer> permissionCheck = new PermissionCheck<>(AuthorizationType.RESOURCE_FILE_ID, processService, resourceIdArray, loginUser.getId(), logger);
                    try {
                        permissionCheck.checkPermission();
                    } catch (Exception e) {
                        logger.error(e.getMessage(), e);
                        putMsg(result, Status.RESOURCE_NOT_EXIST_OR_NO_PERMISSION, RELEASESTATE);
                        return result;
                    }
                }

                processDefinition.setReleaseState(releaseState);
                processDefinitionMapper.updateById(processDefinition);
                break;
            case OFFLINE:
                processDefinition.setReleaseState(releaseState);
                processDefinitionMapper.updateById(processDefinition);
                List<Schedule> scheduleList = scheduleMapper.selectAllByProcessDefineArray(
                        new int[]{processDefinition.getId()}
                );

                for (Schedule schedule : scheduleList) {
                    logger.info("set schedule offline, project id: {}, schedule id: {}, process definition id: {}", project.getId(), schedule.getId(), id);
                    // set status
                    schedule.setReleaseState(ReleaseState.OFFLINE);
                    scheduleMapper.updateById(schedule);
                    schedulerService.deleteSchedule(project.getId(), schedule.getId());
                }
                break;
            default:
                putMsg(result, Status.REQUEST_PARAMS_NOT_VALID_ERROR, RELEASESTATE);
                return result;
        }

        putMsg(result, Status.SUCCESS);
        return result;
    }

    /**
     * batch export process definition by ids
     */
    @Override
    public void batchExportProcessDefinitionByIds(User loginUser, String projectName, String processDefinitionIds, HttpServletResponse response) {

        if (StringUtils.isEmpty(processDefinitionIds)) {
            return;
        }

        //export project info
        Project project = projectMapper.queryByName(projectName);

        //check user access for project
        Map<String, Object> checkResult = projectService.checkProjectAndAuth(loginUser, project, projectName);
        Status resultStatus = (Status) checkResult.get(Constants.STATUS);

        if (resultStatus != Status.SUCCESS) {
            return;
        }

        List<ProcessMeta> processDefinitionList =
                getProcessDefinitionList(processDefinitionIds);

        if (CollectionUtils.isNotEmpty(processDefinitionList)) {
            downloadProcessDefinitionFile(response, processDefinitionList);
        }
    }

    /**
     * get process definition list by ids
     */
    private List<ProcessMeta> getProcessDefinitionList(String processDefinitionIds) {
        List<ProcessMeta> processDefinitionList = new ArrayList<>();
        String[] processDefinitionIdArray = processDefinitionIds.split(",");
        for (String strProcessDefinitionId : processDefinitionIdArray) {
            //get workflow info
            int processDefinitionId = Integer.parseInt(strProcessDefinitionId);
            ProcessDefinition processDefinition = processDefinitionMapper.queryByDefineId(processDefinitionId);
            String processDefinitionJson = JSONUtils.toJsonString(processService.genProcessData(processDefinition));
            processDefinition.setProcessDefinitionJson(processDefinitionJson);
            processDefinitionList.add(exportProcessMetaData(processDefinitionId, processDefinition));
        }

        return processDefinitionList;
    }

    /**
     * download the process definition file
     */
    private void downloadProcessDefinitionFile(HttpServletResponse response, List<ProcessMeta> processDefinitionList) {
        response.setContentType(MediaType.APPLICATION_JSON_UTF8_VALUE);
        BufferedOutputStream buff = null;
        ServletOutputStream out = null;
        try {
            out = response.getOutputStream();
            buff = new BufferedOutputStream(out);
            buff.write(JSONUtils.toJsonString(processDefinitionList).getBytes(StandardCharsets.UTF_8));
            buff.flush();
            buff.close();
        } catch (IOException e) {
            logger.warn("export process fail", e);
        } finally {
            if (null != buff) {
                try {
                    buff.close();
                } catch (Exception e) {
                    logger.warn("export process buffer not close", e);
                }
            }
            if (null != out) {
                try {
                    out.close();
                } catch (Exception e) {
                    logger.warn("export process output stream not close", e);
                }
            }
        }
    }

    /**
     * get export process metadata string
     *
     * @param processDefinitionId process definition id
     * @param processDefinition process definition
     * @return export process metadata string
     */
    public String exportProcessMetaDataStr(Integer processDefinitionId, ProcessDefinition processDefinition) {
        //create workflow json file
        return JSONUtils.toJsonString(exportProcessMetaData(processDefinitionId, processDefinition));
    }

    /**
     * get export process metadata string
     *
     * @param processDefinitionId process definition id
     * @param processDefinition process definition
     * @return export process metadata string
     */
    public ProcessMeta exportProcessMetaData(Integer processDefinitionId, ProcessDefinition processDefinition) {
        String processDefinitionJson = processDefinition.getProcessDefinitionJson();
        //correct task param which has data source or dependent param
        String correctProcessDefinitionJson = addExportTaskNodeSpecialParam(processDefinitionJson);
        processDefinition.setProcessDefinitionJson(correctProcessDefinitionJson);

        //export process metadata
        ProcessMeta exportProcessMeta = new ProcessMeta();
        exportProcessMeta.setProjectName(processDefinition.getProjectName());
        exportProcessMeta.setProcessDefinitionName(processDefinition.getName());
        exportProcessMeta.setProcessDefinitionJson(processDefinitionJson);
        exportProcessMeta.setProcessDefinitionDescription(processDefinition.getDescription());
        exportProcessMeta.setProcessDefinitionLocations(processDefinition.getLocations());
        exportProcessMeta.setProcessDefinitionConnects(processDefinition.getConnects());

        //schedule info
        List<Schedule> schedules = scheduleMapper.queryByProcessDefinitionId(processDefinitionId);
        if (!schedules.isEmpty()) {
            Schedule schedule = schedules.get(0);
            exportProcessMeta.setScheduleWarningType(schedule.getWarningType().toString());
            exportProcessMeta.setScheduleWarningGroupId(schedule.getWarningGroupId());
            exportProcessMeta.setScheduleStartTime(DateUtils.dateToString(schedule.getStartTime()));
            exportProcessMeta.setScheduleEndTime(DateUtils.dateToString(schedule.getEndTime()));
            exportProcessMeta.setScheduleCrontab(schedule.getCrontab());
            exportProcessMeta.setScheduleFailureStrategy(String.valueOf(schedule.getFailureStrategy()));
            exportProcessMeta.setScheduleReleaseState(String.valueOf(ReleaseState.OFFLINE));
            exportProcessMeta.setScheduleProcessInstancePriority(String.valueOf(schedule.getProcessInstancePriority()));
            exportProcessMeta.setScheduleWorkerGroupName(schedule.getWorkerGroup());
        }
        //create workflow json file
        return exportProcessMeta;
    }

    /**
     * correct task param which has datasource or dependent
     *
     * @param processDefinitionJson processDefinitionJson
     * @return correct processDefinitionJson
     */
    private String addExportTaskNodeSpecialParam(String processDefinitionJson) {
        ObjectNode jsonObject = JSONUtils.parseObject(processDefinitionJson);
        ArrayNode jsonArray = (ArrayNode) jsonObject.path(TASKS);

        for (int i = 0; i < jsonArray.size(); i++) {
            JsonNode taskNode = jsonArray.path(i);
            if (StringUtils.isNotEmpty(taskNode.path("type").asText())) {
                String taskType = taskNode.path("type").asText();

                ProcessAddTaskParam addTaskParam = TaskNodeParamFactory.getByTaskType(taskType);
                if (null != addTaskParam) {
                    addTaskParam.addExportSpecialParam(taskNode);
                }
            }
        }
        jsonObject.set(TASKS, jsonArray);
        return jsonObject.toString();
    }

    /**
     * check task if has sub process
     *
     * @param taskType task type
     * @return if task has sub process return true else false
     */
    private boolean checkTaskHasSubProcess(String taskType) {
        return taskType.equals(TaskType.SUB_PROCESS.name());
    }

    /**
     * import process definition
     *
     * @param loginUser login user
     * @param file process metadata json file
     * @param currentProjectName current project name
     * @return import process
     */
    @Override
    @Transactional(rollbackFor = RuntimeException.class)
    public Map<String, Object> importProcessDefinition(User loginUser, MultipartFile file, String currentProjectName) {
        Map<String, Object> result = new HashMap<>();
        String processMetaJson = FileUtils.file2String(file);
        List<ProcessMeta> processMetaList = JSONUtils.toList(processMetaJson, ProcessMeta.class);

        //check file content
        if (CollectionUtils.isEmpty(processMetaList)) {
            putMsg(result, Status.DATA_IS_NULL, "fileContent");
            return result;
        }

        for (ProcessMeta processMeta : processMetaList) {

            if (!checkAndImportProcessDefinition(loginUser, currentProjectName, result, processMeta)) {
                return result;
            }
        }

        return result;
    }

    /**
     * check and import process definition
     */
    private boolean checkAndImportProcessDefinition(User loginUser, String currentProjectName, Map<String, Object> result, ProcessMeta processMeta) {

        if (!checkImportanceParams(processMeta, result)) {
            return false;
        }

        //deal with process name
        String processDefinitionName = processMeta.getProcessDefinitionName();
        //use currentProjectName to query
        Project targetProject = projectMapper.queryByName(currentProjectName);
        if (null != targetProject) {
            processDefinitionName = recursionProcessDefinitionName(targetProject.getId(),
                    processDefinitionName, 1);
        }

        //unique check
        Map<String, Object> checkResult = verifyProcessDefinitionName(loginUser, currentProjectName, processDefinitionName);
        Status status = (Status) checkResult.get(Constants.STATUS);
        if (Status.SUCCESS.equals(status)) {
            putMsg(result, Status.SUCCESS);
        } else {
            result.putAll(checkResult);
            return false;
        }

        // get create process result
        Map<String, Object> createProcessResult =
                getCreateProcessResult(loginUser,
                        currentProjectName,
                        result,
                        processMeta,
                        processDefinitionName,
                        addImportTaskNodeParam(loginUser, processMeta.getProcessDefinitionJson(), targetProject));

        if (createProcessResult == null) {
            return false;
        }

        //create process definition
        Integer processDefinitionId =
                Objects.isNull(createProcessResult.get(Constants.DATA_LIST))
                        ? null : Integer.parseInt(createProcessResult.get(Constants.DATA_LIST).toString());

        //scheduler param
        return getImportProcessScheduleResult(loginUser,
                currentProjectName,
                result,
                processMeta,
                processDefinitionName,
                processDefinitionId);

    }

    /**
     * get create process result
     */
    private Map<String, Object> getCreateProcessResult(User loginUser,
                                                       String currentProjectName,
                                                       Map<String, Object> result,
                                                       ProcessMeta processMeta,
                                                       String processDefinitionName,
                                                       String importProcessParam) {
        Map<String, Object> createProcessResult = null;
        try {
            createProcessResult = createProcessDefinition(loginUser
                    , currentProjectName,
                    processDefinitionName + "_import_" + DateUtils.getCurrentTimeStamp(),
                    importProcessParam,
                    processMeta.getProcessDefinitionDescription(),
                    processMeta.getProcessDefinitionLocations(),
                    processMeta.getProcessDefinitionConnects());
            putMsg(result, Status.SUCCESS);
        } catch (Exception e) {
            logger.error("import process meta json data: {}", e.getMessage(), e);
            putMsg(result, Status.IMPORT_PROCESS_DEFINE_ERROR);
        }

        return createProcessResult;
    }

    /**
     * get import process schedule result
     */
    private boolean getImportProcessScheduleResult(User loginUser,
                                                   String currentProjectName,
                                                   Map<String, Object> result,
                                                   ProcessMeta processMeta,
                                                   String processDefinitionName,
                                                   Integer processDefinitionId) {
        if (null != processMeta.getScheduleCrontab() && null != processDefinitionId) {
            int scheduleInsert = importProcessSchedule(loginUser,
                    currentProjectName,
                    processMeta,
                    processDefinitionName,
                    processDefinitionId);

            if (0 == scheduleInsert) {
                putMsg(result, Status.IMPORT_PROCESS_DEFINE_ERROR);
                return false;
            }
        }
        return true;
    }

    /**
     * check importance params
     */
    private boolean checkImportanceParams(ProcessMeta processMeta, Map<String, Object> result) {
        if (StringUtils.isEmpty(processMeta.getProjectName())) {
            putMsg(result, Status.DATA_IS_NULL, "projectName");
            return false;
        }
        if (StringUtils.isEmpty(processMeta.getProcessDefinitionName())) {
            putMsg(result, Status.DATA_IS_NULL, "processDefinitionName");
            return false;
        }
        if (StringUtils.isEmpty(processMeta.getProcessDefinitionJson())) {
            putMsg(result, Status.DATA_IS_NULL, "processDefinitionJson");
            return false;
        }

        return true;
    }

    /**
     * import process add special task param
     *
     * @param loginUser login user
     * @param processDefinitionJson process definition json
     * @param targetProject target project
     * @return import process param
     */
    private String addImportTaskNodeParam(User loginUser, String processDefinitionJson, Project targetProject) {
        ObjectNode jsonObject = JSONUtils.parseObject(processDefinitionJson);
        ArrayNode jsonArray = (ArrayNode) jsonObject.get(TASKS);
        //add sql and dependent param
        for (int i = 0; i < jsonArray.size(); i++) {
            JsonNode taskNode = jsonArray.path(i);
            String taskType = taskNode.path("type").asText();
            ProcessAddTaskParam addTaskParam = TaskNodeParamFactory.getByTaskType(taskType);
            if (null != addTaskParam) {
                addTaskParam.addImportSpecialParam(taskNode);
            }
        }

        //recursive sub-process parameter correction map key for old process code value for new process code
        Map<Long, Long> subProcessCodeMap = new HashMap<>();

        List<Object> subProcessList = StreamUtils.asStream(jsonArray.elements())
                .filter(elem -> checkTaskHasSubProcess(JSONUtils.parseObject(elem.toString()).path("type").asText()))
                .collect(Collectors.toList());

        if (CollectionUtils.isNotEmpty(subProcessList)) {
            importSubProcess(loginUser, targetProject, jsonArray, subProcessCodeMap);
        }

        jsonObject.set(TASKS, jsonArray);
        return jsonObject.toString();
    }

    /**
     * import process schedule
     *
     * @param loginUser login user
     * @param currentProjectName current project name
     * @param processMeta process meta data
     * @param processDefinitionName process definition name
     * @param processDefinitionId process definition id
     * @return insert schedule flag
     */
    public int importProcessSchedule(User loginUser, String currentProjectName, ProcessMeta processMeta,
                                     String processDefinitionName, Integer processDefinitionId) {
        Date now = new Date();
        Schedule scheduleObj = new Schedule();
        scheduleObj.setProjectName(currentProjectName);
        scheduleObj.setProcessDefinitionId(processDefinitionId);
        scheduleObj.setProcessDefinitionName(processDefinitionName);
        scheduleObj.setCreateTime(now);
        scheduleObj.setUpdateTime(now);
        scheduleObj.setUserId(loginUser.getId());
        scheduleObj.setUserName(loginUser.getUserName());

        scheduleObj.setCrontab(processMeta.getScheduleCrontab());

        if (null != processMeta.getScheduleStartTime()) {
            scheduleObj.setStartTime(DateUtils.stringToDate(processMeta.getScheduleStartTime()));
        }
        if (null != processMeta.getScheduleEndTime()) {
            scheduleObj.setEndTime(DateUtils.stringToDate(processMeta.getScheduleEndTime()));
        }
        if (null != processMeta.getScheduleWarningType()) {
            scheduleObj.setWarningType(WarningType.valueOf(processMeta.getScheduleWarningType()));
        }
        if (null != processMeta.getScheduleWarningGroupId()) {
            scheduleObj.setWarningGroupId(processMeta.getScheduleWarningGroupId());
        }
        if (null != processMeta.getScheduleFailureStrategy()) {
            scheduleObj.setFailureStrategy(FailureStrategy.valueOf(processMeta.getScheduleFailureStrategy()));
        }
        if (null != processMeta.getScheduleReleaseState()) {
            scheduleObj.setReleaseState(ReleaseState.valueOf(processMeta.getScheduleReleaseState()));
        }
        if (null != processMeta.getScheduleProcessInstancePriority()) {
            scheduleObj.setProcessInstancePriority(Priority.valueOf(processMeta.getScheduleProcessInstancePriority()));
        }

        if (null != processMeta.getScheduleWorkerGroupName()) {
            scheduleObj.setWorkerGroup(processMeta.getScheduleWorkerGroupName());
        }

        return scheduleMapper.insert(scheduleObj);
    }

    /**
     * check import process has sub process
     * recursion create sub process
     *
     * @param loginUser login user
     * @param targetProject target project
     * @param jsonArray process task array
     * @param subProcessCodeMap correct sub process id map
     */
    private void importSubProcess(User loginUser, Project targetProject, ArrayNode jsonArray, Map<Long, Long> subProcessCodeMap) {
        for (int i = 0; i < jsonArray.size(); i++) {
            ObjectNode taskNode = (ObjectNode) jsonArray.path(i);
            String taskType = taskNode.path("type").asText();

            if (!checkTaskHasSubProcess(taskType)) {
                continue;
            }
            //get sub process info
            ObjectNode subParams = (ObjectNode) taskNode.path("params");
            Long subProcessCode = subParams.path(PROCESSDEFINITIONCODE).asLong();
            ProcessDefinition subProcess = processDefinitionMapper.queryByCode(subProcessCode);
            //check is sub process exist in db
            if (null == subProcess) {
                continue;
            }

            String subProcessJson = JSONUtils.toJsonString(processService.genProcessData(subProcess));
            //check current project has sub process
            ProcessDefinition currentProjectSubProcess = processDefinitionMapper.queryByDefineName(targetProject.getId(), subProcess.getName());

            if (null == currentProjectSubProcess) {
                ArrayNode subJsonArray = (ArrayNode) JSONUtils.parseObject(subProcessJson).get(TASKS);

                List<Object> subProcessList = StreamUtils.asStream(subJsonArray.elements())
                        .filter(item -> checkTaskHasSubProcess(JSONUtils.parseObject(item.toString()).path("type").asText()))
                        .collect(Collectors.toList());

                if (CollectionUtils.isNotEmpty(subProcessList)) {
                    importSubProcess(loginUser, targetProject, subJsonArray, subProcessCodeMap);
                    //sub process processId correct
                    if (!subProcessCodeMap.isEmpty()) {

                        for (Map.Entry<Long, Long> entry : subProcessCodeMap.entrySet()) {
                            String oldSubProcessCode = "\"processDefinitionCode\":" + entry.getKey();
                            String newSubProcessCode = "\"processDefinitionCode\":" + entry.getValue();
                            subProcessJson = subProcessJson.replaceAll(oldSubProcessCode, newSubProcessCode);
                        }

                        subProcessCodeMap.clear();
                    }
                }

                try {
                    createProcessDefinition(loginUser
                            , targetProject.getName(),
                            subProcess.getName(),
                            subProcessJson,
                            subProcess.getDescription(),
                            subProcess.getLocations(),
                            subProcess.getConnects());
                    logger.info("create sub process, project: {}, process name: {}", targetProject.getName(), subProcess.getName());

                } catch (Exception e) {
                    logger.error("import process meta json data: {}", e.getMessage(), e);
                }

                //modify task node
                ProcessDefinition newSubProcessDefine = processDefinitionMapper.queryByDefineName(subProcess.getProjectId(), subProcess.getName());

                if (null != newSubProcessDefine) {
                    subProcessCodeMap.put(subProcessCode, newSubProcessDefine.getCode());
                    subParams.put(PROCESSDEFINITIONCODE, newSubProcessDefine.getId());
                    taskNode.set("params", subParams);
                }
            }
        }
    }

    /**
     * check the process definition node meets the specifications
     *
     * @param processData process data
     * @param processDefinitionJson process definition json
     * @return check result code
     */
    @Override
    public Map<String, Object> checkProcessNodeList(ProcessData processData, String processDefinitionJson) {

        Map<String, Object> result = new HashMap<>();
        try {
            if (processData == null) {
                logger.error("process data is null");
                putMsg(result, Status.DATA_IS_NOT_VALID, processDefinitionJson);
                return result;
            }

            // Check whether the task node is normal
            List<TaskNode> taskNodes = processData.getTasks();

            if (taskNodes == null) {
                logger.error("process node info is empty");
                putMsg(result, Status.DATA_IS_NULL, processDefinitionJson);
                return result;
            }

            // check has cycle
            if (graphHasCycle(taskNodes)) {
                logger.error("process DAG has cycle");
                putMsg(result, Status.PROCESS_NODE_HAS_CYCLE);
                return result;
            }

            // check whether the process definition json is normal
            for (TaskNode taskNode : taskNodes) {
                if (!CheckUtils.checkTaskNodeParameters(taskNode.getParams(), taskNode.getType())) {
                    logger.error("task node {} parameter invalid", taskNode.getName());
                    putMsg(result, Status.PROCESS_NODE_S_PARAMETER_INVALID, taskNode.getName());
                    return result;
                }

                // check extra params
                CheckUtils.checkOtherParams(taskNode.getExtras());
            }
            putMsg(result, Status.SUCCESS);
        } catch (Exception e) {
            result.put(Constants.STATUS, Status.REQUEST_PARAMS_NOT_VALID_ERROR);
            result.put(Constants.MSG, e.getMessage());
        }
        return result;
    }

    /**
     * get task node details based on process definition
     *
     * @param defineId define id
     * @return task node list
     */
    @Override
    public Map<String, Object> getTaskNodeListByDefinitionId(Integer defineId) {
        Map<String, Object> result = new HashMap<>();

        ProcessDefinition processDefinition = processDefinitionMapper.selectById(defineId);
        if (processDefinition == null) {
            logger.info("process define not exists");
            putMsg(result, Status.PROCESS_DEFINE_NOT_EXIST, defineId);
            return result;
        }
        ProcessData processData = processService.genProcessData(processDefinition);

        //process data check
        if (null == processData) {
            logger.error("process data is null");
            putMsg(result, Status.DATA_IS_NOT_VALID, JSONUtils.toJsonString(processData));
            return result;
        }

        List<TaskNode> taskNodeList = (processData.getTasks() == null) ? new ArrayList<>() : processData.getTasks();

        result.put(Constants.DATA_LIST, taskNodeList);
        putMsg(result, Status.SUCCESS);

        return result;

    }

    /**
     * get task node details based on process definition
     *
     * @param defineIdList define id list
     * @return task node list
     */
    @Override
    public Map<String, Object> getTaskNodeListByDefinitionIdList(String defineIdList) {
        Map<String, Object> result = new HashMap<>();

        Map<Integer, List<TaskNode>> taskNodeMap = new HashMap<>();
        String[] idList = defineIdList.split(",");
        List<Integer> idIntList = new ArrayList<>();
        for (String definitionId : idList) {
            idIntList.add(Integer.parseInt(definitionId));
        }
        Integer[] idArray = idIntList.toArray(new Integer[0]);
        List<ProcessDefinition> processDefinitionList = processDefinitionMapper.queryDefinitionListByIdList(idArray);
        if (CollectionUtils.isEmpty(processDefinitionList)) {
            logger.info("process definition not exists");
            putMsg(result, Status.PROCESS_DEFINE_NOT_EXIST, defineIdList);
            return result;
        }

        for (ProcessDefinition processDefinition : processDefinitionList) {
            ProcessData processData = processService.genProcessData(processDefinition);
            List<TaskNode> taskNodeList = (processData.getTasks() == null) ? new ArrayList<>() : processData.getTasks();
            taskNodeMap.put(processDefinition.getId(), taskNodeList);
        }

        result.put(Constants.DATA_LIST, taskNodeMap);
        putMsg(result, Status.SUCCESS);

        return result;

    }

    /**
     * query process definition all by project id
     *
     * @param projectId project id
     * @return process definitions in the project
     */
    @Override
    public Map<String, Object> queryProcessDefinitionAllByProjectId(Integer projectId) {

        HashMap<String, Object> result = new HashMap<>();

        List<ProcessDefinition> resourceList = processDefinitionMapper.queryAllDefinitionList(projectId);
        resourceList.stream().forEach(processDefinition -> {
            ProcessData processData = processService.genProcessData(processDefinition);
            processDefinition.setProcessDefinitionJson(JSONUtils.toJsonString(processData));
        });
        result.put(Constants.DATA_LIST, resourceList);
        putMsg(result, Status.SUCCESS);

        return result;
    }

    /**
     * Encapsulates the TreeView structure
     *
     * @param processId process definition id
     * @param limit limit
     * @return tree view json data
     * @throws Exception exception
     */
    @Override
    public Map<String, Object> viewTree(Integer processId, Integer limit) throws Exception {
        Map<String, Object> result = new HashMap<>();

        ProcessDefinition processDefinition = processDefinitionMapper.selectById(processId);
        if (null == processDefinition) {
            logger.info("process define not exists");
            putMsg(result, Status.PROCESS_DEFINE_NOT_EXIST, processDefinition);
            return result;
        }
        DAG<String, TaskNode, TaskNodeRelation> dag = processService.genDagGraph(processDefinition);
        /**
         * nodes that is running
         */
        Map<String, List<TreeViewDto>> runningNodeMap = new ConcurrentHashMap<>();

        /**
         * nodes that is waiting torun
         */
        Map<String, List<TreeViewDto>> waitingRunningNodeMap = new ConcurrentHashMap<>();

        /**
         * List of process instances
         */
        List<ProcessInstance> processInstanceList = processInstanceService.queryByProcessDefineId(processId, limit);

        for (ProcessInstance processInstance : processInstanceList) {
            processInstance.setDuration(DateUtils.format2Duration(processInstance.getStartTime(), processInstance.getEndTime()));
        }

        if (limit > processInstanceList.size()) {
            limit = processInstanceList.size();
        }

        TreeViewDto parentTreeViewDto = new TreeViewDto();
        parentTreeViewDto.setName("DAG");
        parentTreeViewDto.setType("");
        // Specify the process definition, because it is a TreeView for a process definition

        for (int i = limit - 1; i >= 0; i--) {
            ProcessInstance processInstance = processInstanceList.get(i);

            Date endTime = processInstance.getEndTime() == null ? new Date() : processInstance.getEndTime();
            parentTreeViewDto.getInstances().add(new Instance(processInstance.getId(), processInstance.getName(), "", processInstance.getState().toString()
                    , processInstance.getStartTime(), endTime, processInstance.getHost(), DateUtils.format2Readable(endTime.getTime() - processInstance.getStartTime().getTime())));
        }

        List<TreeViewDto> parentTreeViewDtoList = new ArrayList<>();
        parentTreeViewDtoList.add(parentTreeViewDto);
        // Here is the encapsulation task instance
        for (String startNode : dag.getBeginNode()) {
            runningNodeMap.put(startNode, parentTreeViewDtoList);
        }

        while (Stopper.isRunning()) {
            Set<String> postNodeList = null;
            Iterator<Map.Entry<String, List<TreeViewDto>>> iter = runningNodeMap.entrySet().iterator();
            while (iter.hasNext()) {
                Map.Entry<String, List<TreeViewDto>> en = iter.next();
                String nodeName = en.getKey();
                parentTreeViewDtoList = en.getValue();

                TreeViewDto treeViewDto = new TreeViewDto();
                treeViewDto.setName(nodeName);
                TaskNode taskNode = dag.getNode(nodeName);
                treeViewDto.setType(taskNode.getType());

                //set treeViewDto instances
                for (int i = limit - 1; i >= 0; i--) {
                    ProcessInstance processInstance = processInstanceList.get(i);
                    TaskInstance taskInstance = taskInstanceMapper.queryByInstanceIdAndName(processInstance.getId(), nodeName);
                    if (taskInstance == null) {
                        treeViewDto.getInstances().add(new Instance(-1, "not running", "null"));
                    } else {
                        Date startTime = taskInstance.getStartTime() == null ? new Date() : taskInstance.getStartTime();
                        Date endTime = taskInstance.getEndTime() == null ? new Date() : taskInstance.getEndTime();

                        int subProcessId = 0;
                        /**
                         * if process is sub process, the return sub id, or sub id=0
                         */
                        if (taskInstance.getTaskType().equals(TaskType.SUB_PROCESS.name())) {
                            String taskJson = taskInstance.getTaskJson();
                            taskNode = JSONUtils.parseObject(taskJson, TaskNode.class);
                            subProcessId = Integer.parseInt(JSONUtils.parseObject(
                                    taskNode.getParams()).path(CMD_PARAM_SUB_PROCESS_DEFINE_ID).asText());
                        }
                        treeViewDto.getInstances().add(new Instance(taskInstance.getId(), taskInstance.getName(), taskInstance.getTaskType(), taskInstance.getState().toString()
                                , taskInstance.getStartTime(), taskInstance.getEndTime(), taskInstance.getHost(), DateUtils.format2Readable(endTime.getTime() - startTime.getTime()), subProcessId));
                    }
                }
                for (TreeViewDto pTreeViewDto : parentTreeViewDtoList) {
                    pTreeViewDto.getChildren().add(treeViewDto);
                }
                postNodeList = dag.getSubsequentNodes(nodeName);
                if (CollectionUtils.isNotEmpty(postNodeList)) {
                    for (String nextNodeName : postNodeList) {
                        List<TreeViewDto> treeViewDtoList = waitingRunningNodeMap.get(nextNodeName);
                        if (CollectionUtils.isEmpty(treeViewDtoList)) {
                            treeViewDtoList = new ArrayList<>();
                        }
                        treeViewDtoList.add(treeViewDto);
                        waitingRunningNodeMap.put(nextNodeName, treeViewDtoList);
                    }
                }
                runningNodeMap.remove(nodeName);
            }
            if (waitingRunningNodeMap == null || waitingRunningNodeMap.size() == 0) {
                break;
            } else {
                runningNodeMap.putAll(waitingRunningNodeMap);
                waitingRunningNodeMap.clear();
            }
        }
        result.put(Constants.DATA_LIST, parentTreeViewDto);
        result.put(Constants.STATUS, Status.SUCCESS);
        result.put(Constants.MSG, Status.SUCCESS.getMsg());
        return result;
    }


    /**
     * whether the graph has a ring
     *
     * @param taskNodeResponseList task node response list
     * @return if graph has cycle flag
     */
    private boolean graphHasCycle(List<TaskNode> taskNodeResponseList) {
        DAG<String, TaskNode, String> graph = new DAG<>();

        // Fill the vertices
        for (TaskNode taskNodeResponse : taskNodeResponseList) {
            graph.addNode(taskNodeResponse.getName(), taskNodeResponse);
        }

        // Fill edge relations
        for (TaskNode taskNodeResponse : taskNodeResponseList) {
            taskNodeResponse.getPreTasks();
            List<String> preTasks = JSONUtils.toList(taskNodeResponse.getPreTasks(), String.class);
            if (CollectionUtils.isNotEmpty(preTasks)) {
                for (String preTask : preTasks) {
                    if (!graph.addEdge(preTask, taskNodeResponse.getName())) {
                        return true;
                    }
                }
            }
        }

        return graph.hasCycle();
    }

    private String recursionProcessDefinitionName(Integer projectId, String processDefinitionName, int num) {
        ProcessDefinition processDefinition = processDefinitionMapper.queryByDefineName(projectId, processDefinitionName);
        if (processDefinition != null) {
            if (num > 1) {
                String str = processDefinitionName.substring(0, processDefinitionName.length() - 3);
                processDefinitionName = str + "(" + num + ")";
            } else {
                processDefinitionName = processDefinition.getName() + "(" + num + ")";
            }
        } else {
            return processDefinitionName;
        }
        return recursionProcessDefinitionName(projectId, processDefinitionName, num + 1);
    }

    private Map<String, Object> copyProcessDefinition(User loginUser,
                                                      Integer processId,
                                                      Project targetProject) throws JsonProcessingException {

        Map<String, Object> result = new HashMap<>();

        ProcessDefinition processDefinition = processDefinitionMapper.selectById(processId);
        if (processDefinition == null) {
            putMsg(result, Status.PROCESS_DEFINE_NOT_EXIST, processId);
            return result;
        } else {
            ProcessData processData = processService.genProcessData(processDefinition);
            List<TaskNode> taskNodeList = processData.getTasks();
            taskNodeList.stream().forEach(taskNode -> {
                taskNode.setCode(0L);
            });
            processData.setTasks(taskNodeList);
            String processDefinitionJson = JSONUtils.toJsonString(processData);
            return createProcessDefinition(
                    loginUser,
                    targetProject.getName(),
                    processDefinition.getName() + "_copy_" + DateUtils.getCurrentTimeStamp(),
                    processDefinitionJson,
                    processDefinition.getDescription(),
                    processDefinition.getLocations(),
                    processDefinition.getConnects());

        }
    }

    /**
     * batch copy process definition
     *
     * @param loginUser loginUser
     * @param projectName projectName
     * @param processDefinitionIds processDefinitionIds
     * @param targetProjectId targetProjectId
     */
    @Override
    public Map<String, Object> batchCopyProcessDefinition(User loginUser,
                                                          String projectName,
                                                          String processDefinitionIds,
                                                          int targetProjectId) {
        Map<String, Object> result = new HashMap<>();
        List<String> failedProcessList = new ArrayList<>();

        if (StringUtils.isEmpty(processDefinitionIds)) {
            putMsg(result, Status.PROCESS_DEFINITION_IDS_IS_EMPTY, processDefinitionIds);
            return result;
        }

        //check src project auth
        Map<String, Object> checkResult = checkProjectAndAuth(loginUser, projectName);
        if (checkResult != null) {
            return checkResult;
        }

        // TODO:
        //  Project targetProject = projectMapper.queryDetailByCode(targetProjectCode);
        Project targetProject = projectMapper.queryDetailById(targetProjectId);
        if (targetProject == null) {
            putMsg(result, Status.PROJECT_NOT_FOUNT, targetProjectId);
            return result;
        }

        if (!(targetProject.getName()).equals(projectName)) {
            Map<String, Object> checkTargetProjectResult = checkProjectAndAuth(loginUser, targetProject.getName());
            if (checkTargetProjectResult != null) {
                return checkTargetProjectResult;
            }
        }

        String[] processDefinitionIdList = processDefinitionIds.split(Constants.COMMA);
        doBatchCopyProcessDefinition(loginUser, targetProject, failedProcessList, processDefinitionIdList);

        checkBatchOperateResult(projectName, targetProject.getName(), result, failedProcessList, true);

        return result;
    }

    /**
     * batch move process definition
     *
     * @param loginUser loginUser
     * @param projectName projectName
     * @param processDefinitionIds processDefinitionIds
     * @param targetProjectId targetProjectId
     */
    @Override
    public Map<String, Object> batchMoveProcessDefinition(User loginUser,
                                                          String projectName,
                                                          String processDefinitionIds,
                                                          int targetProjectId) {
        Map<String, Object> result = new HashMap<>();
        List<String> failedProcessList = new ArrayList<>();

        //check src project auth
        Map<String, Object> checkResult = checkProjectAndAuth(loginUser, projectName);
        if (checkResult != null) {
            return checkResult;
        }

        if (StringUtils.isEmpty(processDefinitionIds)) {
            putMsg(result, Status.PROCESS_DEFINITION_IDS_IS_EMPTY, processDefinitionIds);
            return result;
        }

        // TODO :
        //  Project targetProject = projectMapper.queryDetailByCode(targetProjectCode);
        Project targetProject = projectMapper.queryDetailById(targetProjectId);
        if (targetProject == null) {
            putMsg(result, Status.PROJECT_NOT_FOUNT, targetProjectId);
            return result;
        }

        if (!(targetProject.getName()).equals(projectName)) {
            Map<String, Object> checkTargetProjectResult = checkProjectAndAuth(loginUser, targetProject.getName());
            if (checkTargetProjectResult != null) {
                return checkTargetProjectResult;
            }
        }

        String[] processDefinitionIdList = processDefinitionIds.split(Constants.COMMA);
        doBatchMoveProcessDefinition(targetProject, failedProcessList, processDefinitionIdList);

        checkBatchOperateResult(projectName, targetProject.getName(), result, failedProcessList, false);

        return result;
    }

    /**
     * switch the defined process definition verison
     *
     * @param loginUser login user
     * @param projectName project name
     * @param processDefinitionId process definition id
     * @param version the version user want to switch
     * @return switch process definition version result code
     */
    @Override
    public Map<String, Object> switchProcessDefinitionVersion(User loginUser, String projectName
            , int processDefinitionId, long version) {

        Map<String, Object> result = new HashMap<>();
        Project project = projectMapper.queryByName(projectName);
        // check project auth
        Map<String, Object> checkResult = projectService.checkProjectAndAuth(loginUser, project, projectName);
        Status resultStatus = (Status) checkResult.get(Constants.STATUS);
        if (resultStatus != Status.SUCCESS) {
            return checkResult;
        }

        ProcessDefinition processDefinition = processDefinitionMapper.queryByDefineId(processDefinitionId);
        if (Objects.isNull(processDefinition)) {
            putMsg(result
                    , Status.SWITCH_PROCESS_DEFINITION_VERSION_NOT_EXIST_PROCESS_DEFINITION_ERROR
                    , processDefinitionId);
            return result;
        }

        ProcessDefinitionLog processDefinitionLog = processDefinitionLogMapper
                .queryByDefinitionCodeAndVersion(processDefinition.getCode(), version);

        if (Objects.isNull(processDefinitionLog)) {
            putMsg(result
                    , Status.SWITCH_PROCESS_DEFINITION_VERSION_NOT_EXIST_PROCESS_DEFINITION_VERSION_ERROR
                    , processDefinition.getCode()
                    , version);
            return result;
        }
        int switchVersion = processService.switchVersion(processDefinition, processDefinitionLog);
        if (switchVersion > 0) {
            putMsg(result, Status.SUCCESS);
        } else {
            putMsg(result, Status.SWITCH_PROCESS_DEFINITION_VERSION_ERROR);
        }
        return result;
    }

    /**
     * do batch move process definition
     *
     * @param targetProject targetProject
     * @param failedProcessList failedProcessList
     * @param processDefinitionIdList processDefinitionIdList
     */
    private void doBatchMoveProcessDefinition(Project targetProject, List<String> failedProcessList, String[] processDefinitionIdList) {
        for (String processDefinitionId : processDefinitionIdList) {
            try {
                Map<String, Object> moveProcessDefinitionResult =
                        moveProcessDefinition(Integer.valueOf(processDefinitionId), targetProject);
                if (!Status.SUCCESS.equals(moveProcessDefinitionResult.get(Constants.STATUS))) {
                    setFailedProcessList(failedProcessList, processDefinitionId);
                    logger.error((String) moveProcessDefinitionResult.get(Constants.MSG));
                }
            } catch (Exception e) {
                setFailedProcessList(failedProcessList, processDefinitionId);
            }
        }
    }

    /**
     * batch copy process definition
     *
     * @param loginUser loginUser
     * @param targetProject targetProject
     * @param failedProcessList failedProcessList
     * @param processDefinitionIdList processDefinitionIdList
     */
    private void doBatchCopyProcessDefinition(User loginUser, Project targetProject, List<String> failedProcessList, String[] processDefinitionIdList) {
        for (String processDefinitionId : processDefinitionIdList) {
            try {
                Map<String, Object> copyProcessDefinitionResult =
                        copyProcessDefinition(loginUser, Integer.valueOf(processDefinitionId), targetProject);
                if (!Status.SUCCESS.equals(copyProcessDefinitionResult.get(Constants.STATUS))) {
                    setFailedProcessList(failedProcessList, processDefinitionId);
                    logger.error((String) copyProcessDefinitionResult.get(Constants.MSG));
                }
            } catch (Exception e) {
                setFailedProcessList(failedProcessList, processDefinitionId);
            }
        }
    }

    /**
     * set failed processList
     *
     * @param failedProcessList failedProcessList
     * @param processDefinitionId processDefinitionId
     */
    private void setFailedProcessList(List<String> failedProcessList, String processDefinitionId) {
        ProcessDefinition processDefinition = processDefinitionMapper.queryByDefineId(Integer.valueOf(processDefinitionId));
        if (processDefinition != null) {
            failedProcessList.add(processDefinitionId + "[" + processDefinition.getName() + "]");
        } else {
            failedProcessList.add(processDefinitionId + "[null]");
        }
    }

    /**
     * check project and auth
     *
     * @param loginUser loginUser
     * @param projectName projectName
     */
    private Map<String, Object> checkProjectAndAuth(User loginUser, String projectName) {
        Project project = projectMapper.queryByName(projectName);

        //check user access for project
        Map<String, Object> checkResult = projectService.checkProjectAndAuth(loginUser, project, projectName);
        Status resultStatus = (Status) checkResult.get(Constants.STATUS);

        if (resultStatus != Status.SUCCESS) {
            return checkResult;
        }
        return null;
    }

    /**
     * move process definition
     *
     * @param processId processId
     * @param targetProject targetProject
     * @return move result code
     */
    private Map<String, Object> moveProcessDefinition(Integer processId,
                                                      Project targetProject) {

        Map<String, Object> result = new HashMap<>();

        ProcessDefinition processDefinition = processDefinitionMapper.selectById(processId);
        if (processDefinition == null) {
            putMsg(result, Status.PROCESS_DEFINE_NOT_EXIST, processId);
            return result;
        }

        processDefinition.setProjectId(targetProject.getId());
        processDefinition.setUpdateTime(new Date());
        if (processDefinitionMapper.updateById(processDefinition) > 0) {
            putMsg(result, Status.SUCCESS);
        } else {
            putMsg(result, Status.UPDATE_PROCESS_DEFINITION_ERROR);
        }
        return result;
    }

    /**
     * check batch operate result
     *
     * @param srcProjectName srcProjectName
     * @param targetProjectName targetProjectName
     * @param result result
     * @param failedProcessList failedProcessList
     * @param isCopy isCopy
     */
    private void checkBatchOperateResult(String srcProjectName, String targetProjectName,
                                         Map<String, Object> result, List<String> failedProcessList, boolean isCopy) {
        if (!failedProcessList.isEmpty()) {
            if (isCopy) {
                putMsg(result, Status.COPY_PROCESS_DEFINITION_ERROR, srcProjectName, targetProjectName, String.join(",", failedProcessList));
            } else {
                putMsg(result, Status.MOVE_PROCESS_DEFINITION_ERROR, srcProjectName, targetProjectName, String.join(",", failedProcessList));
            }
        } else {
            putMsg(result, Status.SUCCESS);
        }
    }

}
<|MERGE_RESOLUTION|>--- conflicted
+++ resolved
@@ -354,12 +354,6 @@
 
         ProcessDefinition processDefinition = processDefinitionMapper.selectById(processId);
 
-<<<<<<< HEAD
-        ProcessData processData = processService.genProcessData(processDefinition);
-        processDefinition.setProcessDefinitionJson(JSONUtils.toJsonString(processData));
-
-=======
->>>>>>> 2603d520
         if (processDefinition == null) {
             putMsg(result, Status.PROCESS_DEFINE_NOT_EXIST, processId);
         } else {
@@ -384,11 +378,6 @@
         }
 
         ProcessDefinition processDefinition = processDefinitionMapper.queryByDefineName(project.getId(), processDefinitionName);
-<<<<<<< HEAD
-        ProcessData processData = processService.genProcessData(processDefinition);
-        processDefinition.setProcessDefinitionJson(JSONUtils.toJsonString(processData));
-=======
->>>>>>> 2603d520
 
         if (processDefinition == null) {
             putMsg(result, Status.PROCESS_DEFINE_NOT_EXIST, processDefinitionName);
