--- conflicted
+++ resolved
@@ -146,7 +146,6 @@
     private ProcessService processService;
 
     @Autowired
-<<<<<<< HEAD
     private ProcessTaskRelationMapper processTaskRelationMapper;
 
     @Autowired
@@ -154,9 +153,8 @@
 
     @Autowired
     TaskDefinitionLogMapper taskDefinitionLogMapper;
-=======
+    
     private SchedulerService schedulerService;
->>>>>>> 8879d8ff
 
     /**
      * create process definition
