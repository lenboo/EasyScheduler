/*
 * Licensed to the Apache Software Foundation (ASF) under one or more
 * contributor license agreements.  See the NOTICE file distributed with
 * this work for additional information regarding copyright ownership.
 * The ASF licenses this file to You under the Apache License, Version 2.0
 * (the "License"); you may not use this file except in compliance with
 * the License.  You may obtain a copy of the License at
 *
 *    http://www.apache.org/licenses/LICENSE-2.0
 *
 * Unless required by applicable law or agreed to in writing, software
 * distributed under the License is distributed on an "AS IS" BASIS,
 * WITHOUT WARRANTIES OR CONDITIONS OF ANY KIND, either express or implied.
 * See the License for the specific language governing permissions and
 * limitations under the License.
 */
package org.apache.dolphinscheduler.common.enums;

import com.baomidou.mybatisplus.annotation.EnumValue;

/**
 * task node type
 */
public enum TaskType {
    /**
     * 0 SHELL
     * 1 SQL
     * 2 SUB_PROCESS
     * 3 PROCEDURE
     * 4 MR
     * 5 SPARK
     * 6 PYTHON
     * 7 DEPENDENT
     * 8 FLINK
     * 9 HTTP
     * 10 DATAX
     * 11 SQOOP
     */
    SHELL(0, "shell"),
    SQL(1, "sql"),
    SUB_PROCESS(2, "sub process"),
    PROCEDURE(3, "procedure"),
    MR(4, "mr"),
    SPARK(5, "spark"),
    PYTHON(6, "python"),
    DEPENDENT(7, "dependent"),
    FLINK(8, "flink"),
    HTTP(9, "http"),
    DATAX(10, "datax"),
<<<<<<< HEAD
    CONDITIONS(11, "conditions");
=======
    SQOOP(11, "sqoop");
>>>>>>> 3d6eee5d

    TaskType(int code, String descp){
        this.code = code;
        this.descp = descp;
    }

    @EnumValue
    private final int code;
    private final String descp;

    public static boolean typeIsNormalTask(String typeName) {
        TaskType taskType = TaskType.valueOf(typeName);
        return !(taskType == TaskType.SUB_PROCESS || taskType == TaskType.DEPENDENT);
    }

    public int getCode() {
        return code;
    }

    public String getDescp() {
        return descp;
    }
}<|MERGE_RESOLUTION|>--- conflicted
+++ resolved
@@ -34,7 +34,8 @@
      * 8 FLINK
      * 9 HTTP
      * 10 DATAX
-     * 11 SQOOP
+     * 11 CONDITIONS
+     * 12 SQOOP
      */
     SHELL(0, "shell"),
     SQL(1, "sql"),
@@ -47,11 +48,8 @@
     FLINK(8, "flink"),
     HTTP(9, "http"),
     DATAX(10, "datax"),
-<<<<<<< HEAD
     CONDITIONS(11, "conditions");
-=======
-    SQOOP(11, "sqoop");
->>>>>>> 3d6eee5d
+    SQOOP(12, "sqoop");
 
     TaskType(int code, String descp){
         this.code = code;
