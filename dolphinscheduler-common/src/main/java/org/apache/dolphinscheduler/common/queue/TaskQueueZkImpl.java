/*
 * Licensed to the Apache Software Foundation (ASF) under one or more
 * contributor license agreements.  See the NOTICE file distributed with
 * this work for additional information regarding copyright ownership.
 * The ASF licenses this file to You under the Apache License, Version 2.0
 * (the "License"); you may not use this file except in compliance with
 * the License.  You may obtain a copy of the License at
 *
 *    http://www.apache.org/licenses/LICENSE-2.0
 *
 * Unless required by applicable law or agreed to in writing, software
 * distributed under the License is distributed on an "AS IS" BASIS,
 * WITHOUT WARRANTIES OR CONDITIONS OF ANY KIND, either express or implied.
 * See the License for the specific language governing permissions and
 * limitations under the License.
 */
package org.apache.dolphinscheduler.common.queue;

<<<<<<< HEAD
import org.apache.curator.framework.CuratorFramework;
import org.apache.curator.framework.CuratorFrameworkFactory;
import org.apache.curator.retry.ExponentialBackoffRetry;
=======

>>>>>>> be5fc116
import org.apache.dolphinscheduler.common.Constants;
import org.apache.dolphinscheduler.common.utils.IpUtils;
import org.apache.dolphinscheduler.common.utils.OSUtils;
<<<<<<< HEAD
import org.apache.dolphinscheduler.common.utils.PropertyUtils;
import org.apache.dolphinscheduler.common.zk.DefaultEnsembleProvider;
import org.apache.dolphinscheduler.common.zk.ZookeeperConfig;
import org.apache.zookeeper.CreateMode;
import org.apache.zookeeper.data.Stat;
=======
import org.apache.dolphinscheduler.common.zk.ZookeeperOperator;
>>>>>>> be5fc116
import org.slf4j.Logger;
import org.slf4j.LoggerFactory;
import org.springframework.beans.factory.annotation.Autowired;
import org.springframework.stereotype.Service;

import java.util.*;

/**
 * A singleton of a task queue implemented with zookeeper
 * tasks queue implemention
 */
@Service
public class TaskQueueZkImpl implements ITaskQueue {

    private static final Logger logger = LoggerFactory.getLogger(TaskQueueZkImpl.class);

    @Autowired
    private ZookeeperOperator zookeeperOperator;

    /**
     * get all tasks from tasks queue
     * @param key   task queue name
     * @return
     */
    @Override
    public List<String> getAllTasks(String key) {
        try {
            List<String> list = zookeeperOperator.getChildrenKeys(getTasksPath(key));
            return list;
        } catch (Exception e) {
            logger.error("get all tasks from tasks queue exception",e);
        }
        return new ArrayList<>();
    }

    /**
     * check task exists in the task queue or not
     *
     * @param key       queue name
     * @param task      ${processInstancePriority}_${processInstanceId}_${taskInstancePriority}_${taskId}
     * @return true if exists in the queue
     */
    @Override
    public boolean checkTaskExists(String key, String task) {
        String taskPath = getTasksPath(key) + Constants.SINGLE_SLASH + task;

        return zookeeperOperator.isExisted(taskPath);

    }


    /**
     * add task to tasks queue
     *
     * @param key      task queue name
     * @param value    ${processInstancePriority}_${processInstanceId}_${taskInstancePriority}_${taskId}_host1,host2,...
     */
    @Override
    public boolean add(String key, String value){
        try {
            String taskIdPath = getTasksPath(key) + Constants.SINGLE_SLASH + value;
            zookeeperOperator.persist(taskIdPath, value);
            return true;
        } catch (Exception e) {
            logger.error("add task to tasks queue exception",e);
            return false;
        }

    }


    /**
     * An element pops out of the queue <p>
     * note:
     *   ${processInstancePriority}_${processInstanceId}_${taskInstancePriority}_${taskId}_host1,host2,...
     *   The tasks with the highest priority are selected by comparing the priorities of the above four levels from high to low.
     *
     * @param  key  task queue name
     * @param  tasksNum    how many elements to poll
     * @return the task ids  to be executed
     */
    @Override
    public List<String> poll(String key, int tasksNum) {
        try{
            List<String> list = zookeeperOperator.getChildrenKeys(getTasksPath(key));

            if(list != null && list.size() > 0){

                String workerIp = OSUtils.getHost();
                String workerIpLongStr = String.valueOf(IpUtils.ipToLong(workerIp));

                int size = list.size();

                Set<String> taskTreeSet = new TreeSet<>(new Comparator<String>() {
                    @Override
                    public int compare(String o1, String o2) {

                        String s1 = o1;
                        String s2 = o2;
                        String[] s1Array = s1.split(Constants.UNDERLINE);
                        if(s1Array.length>4){
                            // warning: if this length > 5, need to be changed
                            s1 = s1.substring(0, s1.lastIndexOf(Constants.UNDERLINE) );
                        }

                        String[] s2Array = s2.split(Constants.UNDERLINE);
                        if(s2Array.length>4){
                            // warning: if this length > 5, need to be changed
                            s2 = s2.substring(0, s2.lastIndexOf(Constants.UNDERLINE) );
                        }

                        return s1.compareTo(s2);
                    }
                });

                for (int i = 0; i < size; i++) {

                    String taskDetail = list.get(i);
                    String[] taskDetailArrs = taskDetail.split(Constants.UNDERLINE);

                    //forward compatibility
                    if(taskDetailArrs.length >= 4){

                        //format ${processInstancePriority}_${processInstanceId}_${taskInstancePriority}_${taskId}
                        String formatTask = String.format("%s_%010d_%s_%010d", taskDetailArrs[0], Long.parseLong(taskDetailArrs[1]), taskDetailArrs[2], Long.parseLong(taskDetailArrs[3]));
                        if(taskDetailArrs.length > 4){
                            String taskHosts = taskDetailArrs[4];

                            //task can assign to any worker host if equals default ip value of worker server
                            if(!taskHosts.equals(String.valueOf(Constants.DEFAULT_WORKER_ID))){
                                String[] taskHostsArr = taskHosts.split(Constants.COMMA);
                                if(!Arrays.asList(taskHostsArr).contains(workerIpLongStr)){
                                    continue;
                                }
                            }
                            formatTask += Constants.UNDERLINE + taskDetailArrs[4];
                        }
                        taskTreeSet.add(formatTask);
                    }
                }

                List<String> taskslist = getTasksListFromTreeSet(tasksNum, taskTreeSet);

                logger.info("consume tasks: {},there still have {} tasks need to be executed", Arrays.toString(taskslist.toArray()), size - taskslist.size());

                return taskslist;
            }else{
                Thread.sleep(Constants.SLEEP_TIME_MILLIS);
            }

        } catch (Exception e) {
            logger.error("add task to tasks queue exception",e);
        }
        return new ArrayList<String>();
    }


    /**
     * get task list from tree set
     *
     * @param tasksNum
     * @param taskTreeSet
     */
    public List<String> getTasksListFromTreeSet(int tasksNum, Set<String> taskTreeSet) {
        Iterator<String> iterator = taskTreeSet.iterator();
        int j = 0;
        List<String> taskslist = new ArrayList<>(tasksNum);
        while(iterator.hasNext()){
            if(j++ >= tasksNum){
                break;
            }
            String task = iterator.next();
            taskslist.add(getOriginTaskFormat(task));
        }
        return taskslist;
    }

    /**
     * format ${processInstancePriority}_${processInstanceId}_${taskInstancePriority}_${taskId}
     * processInstanceId and task id need to be convert to int.
     * @param formatTask
     * @return
     */
    private String getOriginTaskFormat(String formatTask){
        String[] taskArray = formatTask.split(Constants.UNDERLINE);
        if(taskArray.length< 4){
            return formatTask;
        }
        int processInstanceId = Integer.parseInt(taskArray[1]);
        int taskId = Integer.parseInt(taskArray[3]);

        StringBuilder sb = new StringBuilder(50);
        String destTask = String.format("%s_%s_%s_%s", taskArray[0], processInstanceId, taskArray[2], taskId);

        sb.append(destTask);

        if(taskArray.length > 4){
            for(int index = 4; index < taskArray.length; index++){
                sb.append(Constants.UNDERLINE).append(taskArray[index]);
            }
        }
        return sb.toString();
    }

    @Override
    public void removeNode(String key, String nodeValue){

        String tasksQueuePath = getTasksPath(key) + Constants.SINGLE_SLASH;
        String taskIdPath = tasksQueuePath + nodeValue;
        logger.info("removeNode task {}", taskIdPath);
        try{
            zookeeperOperator.remove(taskIdPath);

        }catch(Exception e){
            logger.error(String.format("delete task:%s from zookeeper fail, exception:" ,nodeValue) ,e);
        }

    }



    /**
     * In order to be compatible with redis implementation
     *
     * To be compatible with the redis implementation, add an element to the set
     * @param key   The key is the kill/cancel queue path name
     * @param value host-taskId  The name of the zookeeper node
     */
    @Override
    public void sadd(String key,String value) {
        try {

            if(value != null && value.trim().length() > 0){
                String path = getTasksPath(key) + Constants.SINGLE_SLASH;
                if(!zookeeperOperator.isExisted(path + value)){
                    zookeeperOperator.persist(path + value,value);
                    logger.info("add task:{} to tasks set ",value);
                } else{
                    logger.info("task {} exists in tasks set ",value);
                }

            }else{
                logger.warn("add host-taskId:{} to tasks set is empty ",value);
            }

        } catch (Exception e) {
            logger.error("add task to tasks set exception",e);
        }
    }


    /**
     * delete the value corresponding to the key in the set
     * @param key   The key is the kill/cancel queue path name
     * @param value host-taskId-taskType The name of the zookeeper node
     */
    @Override
    public void srem(String key, String value) {
        try{
            String path = getTasksPath(key) + Constants.SINGLE_SLASH;
            zookeeperOperator.remove(path + value);

        }catch(Exception e){
            logger.error(String.format("delete task:" + value + " exception"),e);
        }
    }


    /**
     * Gets all the elements of the set based on the key
     * @param key  The key is the kill/cancel queue path name
     * @return
     */
    @Override
    public Set<String> smembers(String key) {

        Set<String> tasksSet = new HashSet<>();

        try {
            List<String> list = zookeeperOperator.getChildrenKeys(getTasksPath(key));

            for (String task : list) {
                tasksSet.add(task);
            }

            return tasksSet;
        } catch (Exception e) {
            logger.error("get all tasks from tasks queue exception",e);
        }

        return tasksSet;
    }

<<<<<<< HEAD


    /**
     * Init the task queue of zookeeper node
     */
    private void init(){
        initZkClient();
        try {
            String tasksQueuePath = getTasksPath(Constants.DOLPHINSCHEDULER_TASKS_QUEUE);
            String tasksCancelPath = getTasksPath(Constants.DOLPHINSCHEDULER_TASKS_KILL);

            for(String taskQueuePath : new String[]{tasksQueuePath,tasksCancelPath}){
                if(zkClient.checkExists().forPath(taskQueuePath) == null){
                    // create a persistent parent node
                    zkClient.create().creatingParentContainersIfNeeded()
                            .withMode(CreateMode.PERSISTENT).forPath(taskQueuePath);
                    logger.info("create tasks queue parent node success : {} ",taskQueuePath);
                }
            }

        } catch (Exception e) {
            logger.error("create zk node failure",e);
        }
    }

    private void initZkClient() {

        zkClient = CuratorFrameworkFactory.builder().ensembleProvider(
                new DefaultEnsembleProvider(PropertyUtils.getString(Constants.ZOOKEEPER_QUORUM)))
                .retryPolicy(new ExponentialBackoffRetry(PropertyUtils.getInt(Constants.ZOOKEEPER_RETRY_BASE_SLEEP),
                                                         PropertyUtils.getInt(Constants.ZOOKEEPER_RETRY_MAXTIME),
                                                         PropertyUtils.getInt(Constants.ZOOKEEPER_RETRY_MAX_SLEEP)))
                .sessionTimeoutMs(PropertyUtils.getInt(Constants.ZOOKEEPER_SESSION_TIMEOUT))
                .connectionTimeoutMs(PropertyUtils.getInt(Constants.ZOOKEEPER_CONNECTION_TIMEOUT))
                .build();

        zkClient.start();
        try {
            zkClient.blockUntilConnected();
        } catch (final Exception ex) {
            throw new RuntimeException(ex);
        }
    }


=======
>>>>>>> be5fc116
    /**
     * Clear the task queue of zookeeper node
     */
    @Override
    public void delete(){
        try {
            String tasksQueuePath = getTasksPath(Constants.DOLPHINSCHEDULER_TASKS_QUEUE);
            String tasksCancelPath = getTasksPath(Constants.DOLPHINSCHEDULER_TASKS_KILL);

            for(String taskQueuePath : new String[]{tasksQueuePath,tasksCancelPath}){
                if(zookeeperOperator.isExisted(taskQueuePath)){
                    List<String> list = zookeeperOperator.getChildrenKeys(taskQueuePath);
                    for (String task : list) {
                        zookeeperOperator.remove(taskQueuePath + Constants.SINGLE_SLASH + task);
                        logger.info("delete task from tasks queue : {}/{} ",taskQueuePath,task);
                    }
                }
            }

        } catch (Exception e) {
            logger.error("delete all tasks in tasks queue failure",e);
        }
    }

    /**
     * Get the task queue path
     * @param key  task queue name
     * @return
     */
    public String getTasksPath(String key){
        return "/dolphinscheduler" + Constants.SINGLE_SLASH + key;
    }

}<|MERGE_RESOLUTION|>--- conflicted
+++ resolved
@@ -16,25 +16,11 @@
  */
 package org.apache.dolphinscheduler.common.queue;
 
-<<<<<<< HEAD
-import org.apache.curator.framework.CuratorFramework;
-import org.apache.curator.framework.CuratorFrameworkFactory;
-import org.apache.curator.retry.ExponentialBackoffRetry;
-=======
-
->>>>>>> be5fc116
+
 import org.apache.dolphinscheduler.common.Constants;
 import org.apache.dolphinscheduler.common.utils.IpUtils;
 import org.apache.dolphinscheduler.common.utils.OSUtils;
-<<<<<<< HEAD
-import org.apache.dolphinscheduler.common.utils.PropertyUtils;
-import org.apache.dolphinscheduler.common.zk.DefaultEnsembleProvider;
-import org.apache.dolphinscheduler.common.zk.ZookeeperConfig;
-import org.apache.zookeeper.CreateMode;
-import org.apache.zookeeper.data.Stat;
-=======
 import org.apache.dolphinscheduler.common.zk.ZookeeperOperator;
->>>>>>> be5fc116
 import org.slf4j.Logger;
 import org.slf4j.LoggerFactory;
 import org.springframework.beans.factory.annotation.Autowired;
@@ -328,54 +314,6 @@
         return tasksSet;
     }
 
-<<<<<<< HEAD
-
-
-    /**
-     * Init the task queue of zookeeper node
-     */
-    private void init(){
-        initZkClient();
-        try {
-            String tasksQueuePath = getTasksPath(Constants.DOLPHINSCHEDULER_TASKS_QUEUE);
-            String tasksCancelPath = getTasksPath(Constants.DOLPHINSCHEDULER_TASKS_KILL);
-
-            for(String taskQueuePath : new String[]{tasksQueuePath,tasksCancelPath}){
-                if(zkClient.checkExists().forPath(taskQueuePath) == null){
-                    // create a persistent parent node
-                    zkClient.create().creatingParentContainersIfNeeded()
-                            .withMode(CreateMode.PERSISTENT).forPath(taskQueuePath);
-                    logger.info("create tasks queue parent node success : {} ",taskQueuePath);
-                }
-            }
-
-        } catch (Exception e) {
-            logger.error("create zk node failure",e);
-        }
-    }
-
-    private void initZkClient() {
-
-        zkClient = CuratorFrameworkFactory.builder().ensembleProvider(
-                new DefaultEnsembleProvider(PropertyUtils.getString(Constants.ZOOKEEPER_QUORUM)))
-                .retryPolicy(new ExponentialBackoffRetry(PropertyUtils.getInt(Constants.ZOOKEEPER_RETRY_BASE_SLEEP),
-                                                         PropertyUtils.getInt(Constants.ZOOKEEPER_RETRY_MAXTIME),
-                                                         PropertyUtils.getInt(Constants.ZOOKEEPER_RETRY_MAX_SLEEP)))
-                .sessionTimeoutMs(PropertyUtils.getInt(Constants.ZOOKEEPER_SESSION_TIMEOUT))
-                .connectionTimeoutMs(PropertyUtils.getInt(Constants.ZOOKEEPER_CONNECTION_TIMEOUT))
-                .build();
-
-        zkClient.start();
-        try {
-            zkClient.blockUntilConnected();
-        } catch (final Exception ex) {
-            throw new RuntimeException(ex);
-        }
-    }
-
-
-=======
->>>>>>> be5fc116
     /**
      * Clear the task queue of zookeeper node
      */
