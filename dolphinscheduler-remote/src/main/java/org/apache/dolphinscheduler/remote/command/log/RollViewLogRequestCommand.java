/*
 * Licensed to the Apache Software Foundation (ASF) under one or more
 * contributor license agreements.  See the NOTICE file distributed with
 * this work for additional information regarding copyright ownership.
 * The ASF licenses this file to You under the Apache License, Version 2.0
 * (the "License"); you may not use this file except in compliance with
 * the License.  You may obtain a copy of the License at
 *
 *    http://www.apache.org/licenses/LICENSE-2.0
 *
 * Unless required by applicable law or agreed to in writing, software
 * distributed under the License is distributed on an "AS IS" BASIS,
 * WITHOUT WARRANTIES OR CONDITIONS OF ANY KIND, either express or implied.
 * See the License for the specific language governing permissions and
 * limitations under the License.
 */

package org.apache.dolphinscheduler.remote.command.log;

import org.apache.dolphinscheduler.remote.command.Command;
import org.apache.dolphinscheduler.remote.command.CommandType;
import org.apache.dolphinscheduler.remote.utils.FastJsonSerializer;

import java.io.Serializable;
import java.util.concurrent.atomic.AtomicLong;

/**
 *  roll view log request command
 */
public class RollViewLogRequestCommand implements Serializable {

<<<<<<< HEAD
    /**
     *  request id
     */
    private static final AtomicLong REQUEST = new AtomicLong(1);

    /**
     *  log path
     */
=======
>>>>>>> 43bc5662
    private String path;

    /**
     *  skip line number
     */
    private int skipLineNum;

    /**
     *  query log line number limit
     */
    private int limit;

    public RollViewLogRequestCommand() {
    }

    public RollViewLogRequestCommand(String path, int skipLineNum, int limit) {
        this.path = path;
        this.skipLineNum = skipLineNum;
        this.limit = limit;
    }

    public String getPath() {
        return path;
    }

    public void setPath(String path) {
        this.path = path;
    }

    public int getSkipLineNum() {
        return skipLineNum;
    }

    public void setSkipLineNum(int skipLineNum) {
        this.skipLineNum = skipLineNum;
    }

    public int getLimit() {
        return limit;
    }

    public void setLimit(int limit) {
        this.limit = limit;
    }

    /**
     *  package request command
     *
     * @return command
     */
    public Command convert2Command(){
        Command command = new Command();
        command.setType(CommandType.ROLL_VIEW_LOG_REQUEST);
        byte[] body = FastJsonSerializer.serialize(this);
        command.setBody(body);
        return command;
    }
}<|MERGE_RESOLUTION|>--- conflicted
+++ resolved
@@ -29,27 +29,10 @@
  */
 public class RollViewLogRequestCommand implements Serializable {
 
-<<<<<<< HEAD
-    /**
-     *  request id
-     */
-    private static final AtomicLong REQUEST = new AtomicLong(1);
-
-    /**
-     *  log path
-     */
-=======
->>>>>>> 43bc5662
     private String path;
 
-    /**
-     *  skip line number
-     */
     private int skipLineNum;
 
-    /**
-     *  query log line number limit
-     */
     private int limit;
 
     public RollViewLogRequestCommand() {
@@ -85,11 +68,6 @@
         this.limit = limit;
     }
 
-    /**
-     *  package request command
-     *
-     * @return command
-     */
     public Command convert2Command(){
         Command command = new Command();
         command.setType(CommandType.ROLL_VIEW_LOG_REQUEST);
