/*
 * Licensed to the Apache Software Foundation (ASF) under one or more
 * contributor license agreements.  See the NOTICE file distributed with
 * this work for additional information regarding copyright ownership.
 * The ASF licenses this file to You under the Apache License, Version 2.0
 * (the "License"); you may not use this file except in compliance with
 * the License.  You may obtain a copy of the License at
 *
 *    http://www.apache.org/licenses/LICENSE-2.0
 *
 * Unless required by applicable law or agreed to in writing, software
 * distributed under the License is distributed on an "AS IS" BASIS,
 * WITHOUT WARRANTIES OR CONDITIONS OF ANY KIND, either express or implied.
 * See the License for the specific language governing permissions and
 * limitations under the License.
 */
package cn.escheduler.server.worker.runner;

import cn.escheduler.common.Constants;
import cn.escheduler.common.queue.ITaskQueue;
import cn.escheduler.common.thread.Stopper;
import cn.escheduler.common.thread.ThreadUtils;
import cn.escheduler.common.utils.FileUtils;
import cn.escheduler.common.utils.OSUtils;
import cn.escheduler.dao.ProcessDao;
import cn.escheduler.dao.model.*;
import cn.escheduler.server.zk.ZKWorkerClient;
import org.apache.commons.configuration.Configuration;
import org.apache.commons.lang3.StringUtils;
import org.apache.curator.framework.CuratorFramework;
import org.apache.curator.framework.recipes.locks.InterProcessMutex;
import org.slf4j.Logger;
import org.slf4j.LoggerFactory;

import java.util.Arrays;
import java.util.Date;
import java.util.List;
import java.util.concurrent.ExecutorService;
import java.util.concurrent.ThreadPoolExecutor;

/**
 *  fetch task thread
 */
public class FetchTaskThread implements Runnable{

    private static final Logger logger = LoggerFactory.getLogger(FetchTaskThread.class);
    /**
     *  set worker concurrent tasks
     */
    private final int taskNum;

    /**
     *  zkWorkerClient
     */
    private final ZKWorkerClient zkWorkerClient;

    /**
     * task queue impl
     */
    protected ITaskQueue taskQueue;

    /**
     *  process database access
     */
    private final ProcessDao processDao;

    /**
     *  worker thread pool executor
     */
    private final ExecutorService workerExecService;

    /**
     *  worker exec nums
     */
    private int workerExecNums;

    private Configuration conf;


    public FetchTaskThread(int taskNum, ZKWorkerClient zkWorkerClient,
                           ProcessDao processDao, Configuration conf,
                           ITaskQueue taskQueue){
        this.taskNum = taskNum;
        this.zkWorkerClient = zkWorkerClient;
        this.processDao = processDao;
        this.workerExecNums = conf.getInt(Constants.WORKER_EXEC_THREADS,
                Constants.defaultWorkerExecThreadNum);
        // worker thread pool executor
        this.workerExecService = ThreadUtils.newDaemonFixedThreadExecutor("Worker-Fetch-Task-Thread",workerExecNums);
        this.conf = conf;
        this.taskQueue = taskQueue;
    }

    /**
     * Check if the task runs on this worker
     * @param taskInstance
     * @param host
     * @return
     */
    private boolean checkWorkerGroup(TaskInstance taskInstance, String host){

        int taskWorkerGroupId = processDao.getTaskWorkerGroupId(taskInstance);

        if(taskWorkerGroupId <= 0){
            return true;
        }
        WorkerGroup workerGroup = processDao.queryWorkerGroupById(taskWorkerGroupId);
        if(workerGroup == null ){
            logger.info("task {} cannot find the worker group, use all worker instead.", taskInstance.getId());
            return true;
        }
        String ips = workerGroup.getIpList();
        if(StringUtils.isBlank(ips)){
            logger.error("task:{} worker group:{} parameters(ip_list) is null, this task would be running on all workers",
                    taskInstance.getId(), workerGroup.getId());
        }
        String[] ipArray = ips.split(Constants.COMMA);
        List<String> ipList =  Arrays.asList(ipArray);
        return ipList.contains(host);
    }




    @Override
    public void run() {

        while (Stopper.isRunning()){
            InterProcessMutex mutex = null;
            try {

                ThreadPoolExecutor poolExecutor = (ThreadPoolExecutor) workerExecService;

                //check memory and cpu usage and threads
                if(OSUtils.checkResource(this.conf, false) && checkThreadCount(poolExecutor)) {

                    //whether have tasks, if no tasks , no need lock  //get all tasks
                    List<String> tasksQueueList = taskQueue.getAllTasks(Constants.SCHEDULER_TASKS_QUEUE);
                    if(tasksQueueList.size() > 0){
                        // creating distributed locks, lock path /escheduler/lock/worker
                        String zNodeLockPath = zkWorkerClient.getWorkerLockPath();
                        mutex = new InterProcessMutex(zkWorkerClient.getZkClient(), zNodeLockPath);
                        mutex.acquire();

                        // task instance id str
                        List<String> taskQueueStrArr = taskQueue.poll(Constants.SCHEDULER_TASKS_QUEUE, taskNum);

                        for(String taskQueueStr : taskQueueStrArr){
                            if (StringUtils.isNotBlank(taskQueueStr )) {

                                if (!checkThreadCount(poolExecutor)) {
                                    break;
                                }

                                String[] taskStringArray = taskQueueStr.split(Constants.UNDERLINE);
                                String taskInstIdStr = taskStringArray[taskStringArray.length - 1];
                                Date now = new Date();
                                Integer taskId = Integer.parseInt(taskInstIdStr);

                                // find task instance by task id
                                TaskInstance taskInstance = processDao.findTaskInstanceById(taskId);

                                logger.info("worker fetch taskId : {} from queue ", taskId);

                                int retryTimes = 30;
                                // mainly to wait for the master insert task to succeed
                                while (taskInstance == null && retryTimes > 0) {
                                    Thread.sleep(Constants.SLEEP_TIME_MILLIS);
                                    taskInstance = processDao.findTaskInstanceById(taskId);
                                    retryTimes--;
                                }

                                if (taskInstance == null ) {
                                    logger.error("task instance is null. task id : {} ", taskId);
                                    continue;
                                }

                                if(!checkWorkerGroup(taskInstance, OSUtils.getHost())){
                                    continue;
                                }
                                taskQueue.removeNode(Constants.SCHEDULER_TASKS_QUEUE, taskQueueStr);
                                logger.info("remove task:{} from queue", taskQueueStr);

                                // set execute task worker host
                                taskInstance.setHost(OSUtils.getHost());
                                taskInstance.setStartTime(now);


                                // get process instance
                                ProcessInstance processInstance = processDao.findProcessInstanceDetailById(taskInstance.getProcessInstanceId());

<<<<<<< HEAD

                            // get process define
                            ProcessDefinition processDefine = processDao.findProcessDefineById(taskInstance.getProcessDefinitionId());
=======
                                // get process define
                                ProcessDefinition processDefine = processDao.findProcessDefineById(taskInstance.getProcessDefinitionId());
>>>>>>> f9dc929a


                                taskInstance.setProcessInstance(processInstance);
                                taskInstance.setProcessDefine(processDefine);


                                // get local execute path
                                String execLocalPath = FileUtils.getProcessExecDir(processDefine.getProjectId(),
                                        processDefine.getId(),
                                        processInstance.getId(),
                                        taskInstance.getId());
                                logger.info("task instance  local execute path : {} ", execLocalPath);


                                // set task execute path
                                taskInstance.setExecutePath(execLocalPath);

<<<<<<< HEAD
                            Tenant tenant = processDao.getTenantForProcess(processInstance.getTenantId(),
                                    processDefine.getUserId());

                            // check and create Linux users
                            FileUtils.createWorkDirAndUserIfAbsent(execLocalPath,
                                    tenant.getTenantCode(), logger);

                            logger.info("task : {} ready to submit to task scheduler thread",taskId);
                            // submit task
                            workerExecService.submit(new TaskScheduleThread(taskInstance, processDao));

=======
                                // check and create Linux users
                                FileUtils.createWorkDirAndUserIfAbsent(execLocalPath,
                                        processInstance.getTenantCode(), logger);

                                logger.info("task : {} ready to submit to task scheduler thread",taskId);
                                // submit task
                                workerExecService.submit(new TaskScheduleThread(taskInstance, processDao));

                            }
>>>>>>> f9dc929a
                        }

                    }

                }

                Thread.sleep(Constants.SLEEP_TIME_MILLIS);

            }catch (Exception e){
                logger.error("fetch task thread exception : " + e.getMessage(),e);
            }finally {
                if (mutex != null){
                    try {
                        mutex.release();
                    } catch (Exception e) {
                        if(e.getMessage().equals("instance must be started before calling this method")){
                            logger.warn("fetch task lock release");
                        }else{
                            logger.error("fetch task lock release failed : " + e.getMessage(),e);
                        }
                    }
                }
            }
        }
    }

    /**
     *
     * @param poolExecutor
     * @return
     */
    private boolean checkThreadCount(ThreadPoolExecutor poolExecutor) {
        int activeCount = poolExecutor.getActiveCount();
        if (activeCount >= workerExecNums) {
            logger.info("thread insufficient , activeCount : {} , workerExecNums : {}, will sleep : {} millis for thread resource", activeCount, workerExecNums, Constants.SLEEP_TIME_MILLIS);
            return false;
        }
        return true;
    }
}<|MERGE_RESOLUTION|>--- conflicted
+++ resolved
@@ -189,14 +189,8 @@
                                 // get process instance
                                 ProcessInstance processInstance = processDao.findProcessInstanceDetailById(taskInstance.getProcessInstanceId());
 
-<<<<<<< HEAD
-
-                            // get process define
-                            ProcessDefinition processDefine = processDao.findProcessDefineById(taskInstance.getProcessDefinitionId());
-=======
                                 // get process define
                                 ProcessDefinition processDefine = processDao.findProcessDefineById(taskInstance.getProcessDefinitionId());
->>>>>>> f9dc929a
 
 
                                 taskInstance.setProcessInstance(processInstance);
@@ -214,7 +208,6 @@
                                 // set task execute path
                                 taskInstance.setExecutePath(execLocalPath);
 
-<<<<<<< HEAD
                             Tenant tenant = processDao.getTenantForProcess(processInstance.getTenantId(),
                                     processDefine.getUserId());
 
@@ -222,21 +215,11 @@
                             FileUtils.createWorkDirAndUserIfAbsent(execLocalPath,
                                     tenant.getTenantCode(), logger);
 
-                            logger.info("task : {} ready to submit to task scheduler thread",taskId);
-                            // submit task
-                            workerExecService.submit(new TaskScheduleThread(taskInstance, processDao));
-
-=======
-                                // check and create Linux users
-                                FileUtils.createWorkDirAndUserIfAbsent(execLocalPath,
-                                        processInstance.getTenantCode(), logger);
-
                                 logger.info("task : {} ready to submit to task scheduler thread",taskId);
                                 // submit task
                                 workerExecService.submit(new TaskScheduleThread(taskInstance, processDao));
 
                             }
->>>>>>> f9dc929a
                         }
 
                     }
