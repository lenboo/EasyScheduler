--- conflicted
+++ resolved
@@ -17,7 +17,6 @@
 <template>
   <div class="list-model" style="position: relative;">
     <div class="table-box">
-<<<<<<< HEAD
       <el-table :data="list" size="mini" style="width: 100%" @selection-change="_arrDelChange">
         <el-table-column type="selection" width="50"></el-table-column>
         <el-table-column type="index" :label="$t('#')" width="50"></el-table-column>
@@ -62,7 +61,7 @@
         <el-table-column prop="recovery" :label="$t('fault-tolerant sign')"></el-table-column>
         <el-table-column prop="executorName" :label="$t('Executor')"></el-table-column>
         <el-table-column prop="host" :label="$t('host')" width="150"></el-table-column>
-        <el-table-column :label="$t('Operation')" width="240" fixed="right">
+        <el-table-column :label="$t('Operation')" width="270" fixed="right">
           <template slot-scope="scope">
             <div v-show="scope.row.disabled">
               <el-tooltip :content="$t('Edit')" placement="top" :enterable="false">
@@ -76,6 +75,11 @@
               <el-tooltip :content="$t('Recovery Failed')" placement="top" :enterable="false">
                 <span>
                   <el-button type="success" size="mini" icon="el-icon-circle-close" :disabled="scope.row.state !== 'FAILURE'" @click="_restore(scope.row,scope.$index)" circle></el-button>
+                </span>
+              </el-tooltip>
+              <el-tooltip :content="$t('Resume From Forced Success')" placement="top" :enterable="false">
+                <span>
+                  <el-button type="success" size="mini" icon="el-icon-stopwatch" :disabled="scope.row.state !== 'FORCED_SUCCESS'" @click="_resumeFromForcedSuccess(scope.row,scope.$index)" circle></el-button>
                 </span>
               </el-tooltip>
               <el-tooltip :content="scope.row.state === 'STOP' ? $t('Recovery Suspend') : $t('Stop')" placement="top" :enterable="false">
@@ -99,171 +103,6 @@
               <el-tooltip :content="$t('Gantt')" placement="top" :enterable="false">
                 <span><el-button type="primary" size="mini" icon="el-icon-s-operation" @click="_gantt(scope.row)" circle></el-button></span>
               </el-tooltip>
-=======
-      <table class="fixed">
-        <tr>
-          <th scope="col" style="min-width: 50px">
-            <x-checkbox @on-change="_topCheckBoxClick" v-model="checkAll"></x-checkbox>
-          </th>
-          <th scope="col" style="min-width: 30px">
-            <span>{{$t('#')}}</span>
-          </th>
-          <th scope="col" style="min-width: 200px;max-width: 300px;">
-            <span>{{$t('Process Name')}}</span>
-          </th>
-          <th scope="col" style="min-width: 30px">
-            <span>{{$t('State')}}</span>
-          </th>
-          <th scope="col" style="min-width: 70px">
-            <span>{{$t('Run Type')}}</span>
-          </th>
-          <th scope="col" style="min-width: 130px">
-            <span>{{$t('Scheduling Time')}}</span>
-          </th>
-          <th scope="col" style="min-width: 130px">
-            <span>{{$t('Start Time')}}</span>
-          </th>
-          <th scope="col" style="min-width: 130px">
-            <span>{{$t('End Time')}}</span>
-          </th>
-          <th scope="col" style="min-width: 60px">
-            <span>{{$t('Duration')}}s</span>
-          </th>
-          <th scope="col" style="min-width: 60px">
-            <span>{{$t('Run Times')}}</span>
-          </th>
-          <th scope="col" style="min-width: 55px">
-            <span>{{$t('fault-tolerant sign')}}</span>
-          </th>
-          <th scope="col" style="min-width: 135px">
-            <span>{{$t('Executor')}}</span>
-          </th>
-          <th scope="col" style="min-width: 80px">
-            <div style="width: 80px">
-              <span>{{$t('host')}}</span>
-            </div>
-          </th>
-          <th scope="col" style="min-width: 240px">
-            <span>{{$t('Operation')}}</span>
-          </th>
-        </tr>
-        <tr v-for="(item, $index) in list" :key="item.id">
-          <td width="50"><x-checkbox v-model="item.isCheck" @on-change="_arrDelChange"></x-checkbox></td>
-          <td width="50">
-            <span>{{parseInt(pageNo === 1 ? ($index + 1) : (($index + 1) + (pageSize * (pageNo - 1))))}}</span>
-          </td>
-          <td style="min-width: 200px;max-width: 300px;padding-right: 10px;">
-            <span class="ellipsis" style="padding-left: 4px;"><router-link :to="{ path: '/projects/instance/list/' + item.id , query:{id: item.processDefinitionId}}" tag="a" class="links" :title="item.name">{{item.name}}</router-link></span>
-          </td>
-          <td>
-            <span v-html="_rtState(item.state)" style="cursor: pointer;"></span>
-          </td>
-          <td><span>{{_rtRunningType(item.commandType)}}</span></td>
-          <td>
-            <span v-if="item.scheduleTime">{{item.scheduleTime | formatDate}}</span>
-            <span v-else>-</span>
-          </td>
-          <td>
-            <span v-if="item.startTime">{{item.startTime | formatDate}}</span>
-            <span v-else>-</span>
-          </td>
-          <td>
-            <span v-if="item.endTime">{{item.endTime | formatDate}}</span>
-            <span v-else>-</span>
-          </td>
-          <td width="70"><span>{{item.duration || '-'}}</span></td>
-          <td width="70"><span>{{item.runTimes}}</span></td>
-          <td><span>{{item.recovery}}</span></td>
-          <td>
-            <span v-if="item.executorName">{{item.executorName}}</span>
-            <span v-else>-</span>
-          </td>
-          <td>
-            <span v-if="item.host" style="word-break: break-all">{{item.host}}</span>
-            <span v-else>-</span>
-          </td>
-          <td style="z-index: inherit; min-width: 240px">
-            <div v-show="item.disabled">
-              <x-button type="info"
-                        shape="circle"
-                        size="xsmall"
-                        data-toggle="tooltip"
-                        :title="$t('Edit')"
-                        @click="_reEdit(item)"
-                        icon="ans-icon-edit"
-                        :disabled="item.state !== 'SUCCESS' && item.state !== 'PAUSE' && item.state !== 'FAILURE' && item.state !== 'STOP'"></x-button>
-              <x-button type="info"
-                        shape="circle"
-                        size="xsmall"
-                        data-toggle="tooltip"
-                        :title="$t('Rerun')"
-                        @click="_reRun(item,$index)"
-                        icon="ans-icon-refresh"
-                        :disabled="item.state !== 'SUCCESS' && item.state !== 'PAUSE' && item.state !== 'FAILURE' && item.state !== 'STOP'"></x-button>
-              <x-button type="success"
-                        shape="circle"
-                        size="xsmall"
-                        data-toggle="tooltip"
-                        :title="$t('Recovery Failed')"
-                        @click="_restore(item,$index)"
-                        icon="ans-icon-fail-empty"
-                        :disabled="item.state !== 'FAILURE'"></x-button>
-              <x-button type="success"
-                        shape="circle"
-                        size="xsmall"
-                        data-toggle="tooltip"
-                        :title="$t('Resume From Forced Success')"
-                        @click="_resumeFromForcedSuccess(item,$index)"
-                        icon="ans-icon-notice-empty"
-                        :disabled="item.state !== 'FORCED_SUCCESS'"></x-button>
-              <x-button type="error"
-                        shape="circle"
-                        size="xsmall"
-                        data-toggle="tooltip"
-                        :title="item.state === 'STOP' ? $t('Recovery Suspend') : $t('Stop')"
-                        @click="_stop(item,$index)"
-                        :icon="item.state === 'STOP' ? 'ans-icon-pause-solid' : 'ans-icon-stop'"
-                        :disabled="item.state !== 'RUNNING_EXECUTION' && item.state != 'STOP'"></x-button>
-              <x-button type="warning"
-                        shape="circle"
-                        size="xsmall"
-                        data-toggle="tooltip"
-                        :title="item.state === 'PAUSE' ? $t('Recovery Suspend') : $t('Pause')"
-                        @click="_suspend(item,$index)"
-                        :icon="item.state === 'PAUSE' ? 'ans-icon-pause-solid' : 'ans-icon-pause'"
-                        :disabled="item.state !== 'RUNNING_EXECUTION' && item.state !== 'PAUSE'"></x-button>
-              <x-poptip
-                      :ref="'poptip-delete-' + $index"
-                      placement="top-end"
-                      width="90">
-                <p>{{$t('Delete?')}}</p>
-                <div style="text-align: right; margin: 0;padding-top: 4px;">
-                  <x-button type="text" size="xsmall" shape="circle" @click="_closeDelete($index)">{{$t('Cancel')}}</x-button>
-                  <x-button type="primary" size="xsmall" shape="circle" @click="_delete(item,$index)">{{$t('Confirm')}}</x-button>
-                </div>
-                <template slot="reference">
-                  <x-button
-                          icon="ans-icon-trash"
-                          type="error"
-                          shape="circle"
-                          size="xsmall"
-                          data-toggle="tooltip"
-                          :disabled="item.state !== 'SUCCESS' && item.state !== 'FAILURE' && item.state !== 'STOP' && item.state !== 'PAUSE'"
-                          :title="$t('delete')">
-                  </x-button>
-                </template>
-              </x-poptip>
-
-              <x-button type="info"
-                        shape="circle"
-                        size="xsmall"
-                        data-toggle="tooltip"
-                        :title="$t('Gantt')"
-                        @click="_gantt(item)"
-                        icon="ans-icon-gantt">
-              </x-button>
-
->>>>>>> cc2068bc
             </div>
             <div v-show="!scope.row.disabled">
               <!--Edit-->
@@ -316,7 +155,24 @@
                   disabled="true">
               </el-button>
 
-<<<<<<< HEAD
+              <!--Resume from forced success-->
+              <el-button
+                  v-show="buttonType === 'forced'"
+                  type="success"
+                  size="mini"
+                  circle
+                  disabled="true">
+                  <span style="padding: 0 3px">{{scope.row.count}}</span>
+              </el-button>
+              <el-button
+                  v-show="buttonType !== 'forced'"
+                  type="success"
+                  size="mini"
+                  circle
+                  icon="el-icon-stopwatch"
+                  disabled="true">
+              </el-button>
+
               <!--Recovery Suspend/Pause-->
               <span>
                 <el-button
@@ -329,34 +185,6 @@
                   {{scope.row.count}}
                 </el-button>
               </span>
-=======
-              <!--Resume from forced success-->
-              <x-button
-                      v-show="buttonType === 'forced'"
-                      type="success"
-                      shape="circle"
-                      size="xsmall"
-                      disabled="true">
-                {{item.count}}
-              </x-button>
-              <x-button
-                      v-show="buttonType !== 'forced'"
-                      type="success"
-                      shape="circle"
-                      size="xsmall"
-                      icon="ans-icon-notice-empty"
-                      disabled="true">
-              </x-button>
-
-              <!--Stop-->
-              <!--<x-button-->
-                      <!--type="error"-->
-                      <!--shape="circle"-->
-                      <!--size="xsmall"-->
-                      <!--icon="ans-icon-pause"-->
-                      <!--disabled="true">-->
-              <!--</x-button>-->
->>>>>>> cc2068bc
 
               <!--Recovery Suspend-->
               <el-button
@@ -686,7 +514,6 @@
       }
     },
     created () {
-
     },
     mounted () {
     },
