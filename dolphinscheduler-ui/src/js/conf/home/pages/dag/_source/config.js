--- conflicted
+++ resolved
@@ -284,13 +284,12 @@
     desc: 'DataX',
     color: '#1fc747'
   },
-<<<<<<< HEAD
+  'SQOOP': {
+    desc: 'SQOOP',
+    color: '#E46F13'
+  },
   'CONDITIONS': {
     desc: 'CONDITIONS',
-=======
-  'SQOOP': {
-    desc: 'SQOOP',
->>>>>>> 3d6eee5d
     color: '#E46F13'
   }
 }
