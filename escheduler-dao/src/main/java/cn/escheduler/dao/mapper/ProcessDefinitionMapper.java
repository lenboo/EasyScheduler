--- conflicted
+++ resolved
@@ -44,11 +44,39 @@
 
     List<DefinitionGroupByUser> countDefinitionGroupByUser(
             @Param("userId") Integer userId,
-<<<<<<< HEAD
             @Param("projectIds") Integer[] projectIds);
-=======
-            @Param("userType") UserType userType,
-            @Param("projectIds") String projectIds);
->>>>>>> ef4ec213
 
+    /**
+     * update receivers and cc by definition id
+     * @param receivers
+     * @param receiversCc
+     * @param processDefinitionId
+     * @return
+     */
+    @UpdateProvider(type = ProcessDefinitionMapperProvider.class, method = "updateReceiversAndCcById")
+    int updateReceiversAndCcById(@Param("receivers") String receivers,
+                                 @Param("receiversCc") String receiversCc,
+                                 @Param("processDefinitionId") int processDefinitionId);
+
+    /**
+     * query all
+     * @return
+     */
+    @Results(value = {@Result(property = "id", column = "id", id = true, javaType = Integer.class, jdbcType = JdbcType.INTEGER),
+            @Result(property = "name", column = "name", javaType = String.class, jdbcType = JdbcType.VARCHAR),
+            @Result(property = "version", column = "version", javaType = Integer.class, jdbcType = JdbcType.TINYINT),
+            @Result(property = "releaseState", column = "release_state",  typeHandler = EnumOrdinalTypeHandler.class, javaType = ReleaseState.class, jdbcType = JdbcType.TINYINT),
+            @Result(property = "projectId", column = "project_id", javaType = Integer.class, jdbcType = JdbcType.INTEGER),
+            @Result(property = "userId", column = "user_id", javaType = Integer.class, jdbcType = JdbcType.INTEGER),
+            @Result(property = "desc", column = "desc", javaType = String.class, jdbcType = JdbcType.VARCHAR),
+            @Result(property = "createTime", column = "create_time", javaType = Timestamp.class, jdbcType = JdbcType.DATE),
+            @Result(property = "updateTime", column = "update_time", javaType = Timestamp.class, jdbcType = JdbcType.DATE),
+            @Result(property = "flag", column = "flag", typeHandler = EnumOrdinalTypeHandler.class, javaType = Flag.class, jdbcType = JdbcType.TINYINT),
+            @Result(property = "userName", column = "user_name", javaType = String.class, jdbcType = JdbcType.VARCHAR),
+            @Result(property = "timeout", column = "timeout", javaType = Integer.class, jdbcType = JdbcType.INTEGER),
+            @Result(property = "tenantId", column = "tenant_id", javaType = Integer.class, jdbcType = JdbcType.INTEGER),
+            @Result(property = "projectName", column = "project_name", javaType = String.class, jdbcType = JdbcType.VARCHAR)
+    })
+    @SelectProvider(type = ProcessDefinitionMapperProvider.class, method = "queryAll")
+    List<ProcessDefinition> queryAll();
 }