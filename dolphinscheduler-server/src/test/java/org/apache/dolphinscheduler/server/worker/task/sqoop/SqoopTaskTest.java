--- conflicted
+++ resolved
@@ -134,25 +134,22 @@
         //import mysql to hive
         String mysqlToHive =
             "{\"jobName\":\"sqoop_import\",\"jobType\":\"TEMPLATE\",\"concurrency\":1,\"modelType\":\"import\",\"sourceType\":\"MYSQL\",\"targetType\":\"HIVE\","
+                + "\"hadoopCustomParams\":[{\"prop\":\"mapreduce.map.memory.mb\",\"direct\":\"IN\",\"type\":\"VARCHAR\",\"value\":\"2048\"},{\"prop\":\"mapreduce.reduce.memory.mb\",\"direct\":\"IN\",\"type\":\"VARCHAR\",\"value\":\"2048\"}],"
+                + "\"sqoopAdvancedParams\":[{\"prop\":\"--delete-target-dir\",\"direct\":\"IN\",\"type\":\"VARCHAR\",\"value\":\"\"},{\"prop\":\"--direct\",\"direct\":\"IN\",\"type\":\"VARCHAR\",\"value\":\"\"}],"
                 + "\"sourceParams\":\"{\\\"srcDatasource\\\":2,\\\"srcTable\\\":\\\"person_2\\\",\\\"srcQueryType\\\":\\\"1\\\","
                 + "\\\"srcQuerySql\\\":\\\"SELECT * FROM person_2\\\",\\\"srcColumnType\\\":\\\"0\\\",\\\"srcColumns\\\":\\\"\\\",\\\"srcConditionList\\\":[],"
-                + "\\\"mapColumnHive\\\":[],\\\"mapColumnJava\\\":[{\\\"prop\\\":\\\"id\\\",\\\"direct\\\":\\\"IN\\\",\\\"type\\\":\\\"VARCHAR\\\",\\\"value\\\":\\\"Integer\\\"}]}\","
+                + "\\\"mapColumnHive\\\":[{\\\"prop\\\":\\\"create_time\\\",\\\"direct\\\":\\\"IN\\\",\\\"type\\\":\\\"VARCHAR\\\",\\\"value\\\":\\\"string\\\"},{\\\"prop\\\":\\\"update_time\\\",\\\"direct\\\":\\\"IN\\\",\\\"type\\\":\\\"VARCHAR\\\",\\\"value\\\":\\\"string\\\"}],"
+                + "\\\"mapColumnJava\\\":[{\\\"prop\\\":\\\"create_time\\\",\\\"direct\\\":\\\"IN\\\",\\\"type\\\":\\\"VARCHAR\\\",\\\"value\\\":\\\"java.sql.Date\\\"},{\\\"prop\\\":\\\"update_time\\\",\\\"direct\\\":\\\"IN\\\",\\\"type\\\":\\\"VARCHAR\\\",\\\"value\\\":\\\"java.sql.Date\\\"}]}\","
                 + "\"targetParams\":\"{\\\"hiveDatabase\\\":\\\"stg\\\",\\\"hiveTable\\\":\\\"person_internal_2\\\",\\\"createHiveTable\\\":true,\\\"dropDelimiter\\\":false,"
-<<<<<<< HEAD
                 + "\\\"hiveOverWrite\\\":true,\\\"hiveTargetDir\\\":\\\"/tmp/sqoop_import_hive\\\",\\\"replaceDelimiter\\\":\\\"\\\",\\\"hivePartitionKey\\\":\\\"date\\\",\\\"hivePartitionValue\\\":\\\"2020-02-16\\\"}\",\"localParams\":[]}";
-=======
-                + "\\\"hiveOverWrite\\\":true,\\\"replaceDelimiter\\\":\\\"\\\",\\\"hivePartitionKey\\\":\\\"date\\\",\\\"hivePartitionValue\\\":\\\"2020-02-16\\\"}\",\"localParams\":[]}";
->>>>>>> e3eeacc8
         SqoopParameters mysqlToHiveParams = JSONUtils.parseObject(mysqlToHive, SqoopParameters.class);
         String mysqlToHiveScript = generator.generateSqoopJob(mysqlToHiveParams, mysqlTaskExecutionContext);
         String mysqlToHiveExpected =
-            "sqoop import -D mapred.job.name=sqoop_import -m 1 --connect \"jdbc:mysql://192.168.0.111:3306/test\" --username kylo --password \"123456\" "
-                + "--query \"SELECT * FROM person_2 WHERE \\$CONDITIONS\" --map-column-java id=Integer --hive-import --hive-database stg --hive-table person_internal_2 "
-<<<<<<< HEAD
+            "sqoop import -D mapred.job.name=sqoop_import -D mapreduce.map.memory.mb=2048 -D mapreduce.reduce.memory.mb=2048 --delete-target-dir  --direct  -m 1 "
+                + "--connect \"jdbc:mysql://192.168.0.111:3306/test\" --username kylo --password \"123456\" "
+                + "--query \"SELECT * FROM person_2 WHERE \\$CONDITIONS\" --map-column-hive create_time=string,update_time=string --map-column-java create_time=java.sql.Date,update_time=java.sql.Date "
+                + "--hive-import --hive-database stg --hive-table person_internal_2 "
                 + "--create-hive-table --hive-overwrite --delete-target-dir --target-dir /tmp/sqoop_import_hive --hive-partition-key date --hive-partition-value 2020-02-16";
-=======
-                + "--create-hive-table --hive-overwrite --delete-target-dir --hive-partition-key date --hive-partition-value 2020-02-16";
->>>>>>> e3eeacc8
         Assert.assertEquals(mysqlToHiveExpected, mysqlToHiveScript);
 
         //sqoop CUSTOM job
