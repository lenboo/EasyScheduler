--- conflicted
+++ resolved
@@ -928,15 +928,9 @@
 
             // send warning email if process time out.
             if (!sendTimeWarning && checkProcessTimeOut(processInstance)) {
-<<<<<<< HEAD
-                alertManager.sendProcessTimeoutAlert(processInstance,
+                processAlertManager.sendProcessTimeoutAlert(processInstance,
                         processService.findProcessDefinition(processInstance.getProcessDefinitionCode(),
-                                processInstance.getProcessDefinitionVersion()));
-
-=======
-                processAlertManager.sendProcessTimeoutAlert(processInstance,
-                        processService.findProcessDefineById(processInstance.getProcessDefinitionId()));
->>>>>>> 25727d2d
+                processInstance.getProcessDefinitionVersion());
                 sendTimeWarning = true;
             }
             for (Map.Entry<MasterBaseTaskExecThread, Future<Boolean>> entry : activeTaskNode.entrySet()) {
