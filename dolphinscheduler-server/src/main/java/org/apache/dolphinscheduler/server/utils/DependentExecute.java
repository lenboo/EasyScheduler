/*
 * Licensed to the Apache Software Foundation (ASF) under one or more
 * contributor license agreements.  See the NOTICE file distributed with
 * this work for additional information regarding copyright ownership.
 * The ASF licenses this file to You under the Apache License, Version 2.0
 * (the "License"); you may not use this file except in compliance with
 * the License.  You may obtain a copy of the License at
 *
 *    http://www.apache.org/licenses/LICENSE-2.0
 *
 * Unless required by applicable law or agreed to in writing, software
 * distributed under the License is distributed on an "AS IS" BASIS,
 * WITHOUT WARRANTIES OR CONDITIONS OF ANY KIND, either express or implied.
 * See the License for the specific language governing permissions and
 * limitations under the License.
 */

package org.apache.dolphinscheduler.server.utils;

import org.apache.dolphinscheduler.common.Constants;
import org.apache.dolphinscheduler.common.enums.DependResult;
import org.apache.dolphinscheduler.common.enums.DependentRelation;
import org.apache.dolphinscheduler.common.enums.ExecutionStatus;
import org.apache.dolphinscheduler.common.model.DateInterval;
import org.apache.dolphinscheduler.common.model.DependentItem;
import org.apache.dolphinscheduler.common.utils.DependentUtils;
import org.apache.dolphinscheduler.dao.entity.ProcessInstance;
import org.apache.dolphinscheduler.dao.entity.TaskInstance;
import org.apache.dolphinscheduler.service.bean.SpringApplicationContext;
import org.apache.dolphinscheduler.service.process.ProcessService;

import java.util.ArrayList;
import java.util.Date;
import java.util.HashMap;
import java.util.List;
import java.util.Map;

import org.slf4j.Logger;
import org.slf4j.LoggerFactory;

/**
 * dependent item execute
 */
public class DependentExecute {
    /**
     * process service
     */
    private final ProcessService processService = SpringApplicationContext.getBean(ProcessService.class);

    /**
     * depend item list
     */
    private List<DependentItem> dependItemList;

    /**
     * dependent relation
     */
    private DependentRelation relation;

    /**
     * depend result
     */
    private DependResult modelDependResult = DependResult.WAITING;

    /**
     * depend result map
     */
    private Map<String, DependResult> dependResultMap = new HashMap<>();

    /**
     * logger
     */
    private Logger logger =  LoggerFactory.getLogger(DependentExecute.class);

    /**
     * constructor
     * @param itemList  item list
     * @param relation  relation
     */
    public DependentExecute(List<DependentItem> itemList, DependentRelation relation) {
        this.dependItemList = itemList;
        this.relation = relation;
    }

    /**
     * get dependent item for one dependent item
     * @param dependentItem dependent item
     * @param currentTime   current time
     * @return DependResult
     */
    private DependResult getDependentResultForItem(DependentItem dependentItem, Date currentTime) {
        List<DateInterval> dateIntervals = DependentUtils.getDateIntervalList(currentTime, dependentItem.getDateValue());
        return calculateResultForTasks(dependentItem, dateIntervals);
    }

    /**
     * calculate dependent result for one dependent item.
     * @param dependentItem dependent item
     * @param dateIntervals date intervals
     * @return dateIntervals
     */
    private DependResult calculateResultForTasks(DependentItem dependentItem,
                                                 List<DateInterval> dateIntervals) {

        DependResult result = DependResult.FAILED;
<<<<<<< HEAD
        for(DateInterval dateInterval : dateIntervals){
            ProcessInstance processInstance = findLastProcessInterval(dependentItem.getDefinitionCode(),
                                                    dateInterval);
            if(processInstance == null){
=======
        for (DateInterval dateInterval : dateIntervals) {
            ProcessInstance processInstance = findLastProcessInterval(dependentItem.getDefinitionId(), dateInterval);
            if (processInstance == null) {
>>>>>>> 25727d2d
                return DependResult.WAITING;
            }
            // need to check workflow for updates, so get all task and check the task state
            if (dependentItem.getDepTasks().equals(Constants.DEPENDENT_ALL)) {
                result = dependResultByProcessInstance(processInstance);
            } else {
                result = getDependTaskResult(dependentItem.getDepTasks(),processInstance);
            }
            if (result != DependResult.SUCCESS) {
                break;
            }
        }
        return result;
    }

    /**
     * depend type = depend_all
     * @return
     */
    private DependResult dependResultByProcessInstance(ProcessInstance processInstance) {
        if (!processInstance.getState().typeIsFinished()) {
            return DependResult.WAITING;
        }
        if (processInstance.getState().typeIsSuccess()) {
            return DependResult.SUCCESS;
        }
        return DependResult.FAILED;
    }

    /**
     * get depend task result
     * @param taskName
     * @param processInstance
     * @return
     */
    private DependResult getDependTaskResult(String taskName, ProcessInstance processInstance) {
        DependResult result;
        TaskInstance taskInstance = null;
        List<TaskInstance> taskInstanceList = processService.findValidTaskListByProcessId(processInstance.getId());

        for (TaskInstance task : taskInstanceList) {
            if (task.getName().equals(taskName)) {
                taskInstance = task;
                break;
            }
        }

        if (taskInstance == null) {
            // cannot find task in the process instance
            // maybe because process instance is running or failed.
            if (processInstance.getState().typeIsFinished()) {
                result = DependResult.FAILED;
            } else {
                return DependResult.WAITING;
            }
        } else {
            result = getDependResultByState(taskInstance.getState());
        }

        return result;
    }

    /**
     * find the last one process instance that :
     * 1. manual run and finish between the interval
     * 2. schedule run and schedule time between the interval
     * @param definitionCode  definition code
     * @param dateInterval  date interval
     * @return ProcessInstance
     */
    private ProcessInstance findLastProcessInterval(Long definitionCode, DateInterval dateInterval) {

<<<<<<< HEAD
        ProcessInstance runningProcess = processService.findLastRunningProcess(definitionCode, dateInterval.getStartTime(), dateInterval.getEndTime());
        if(runningProcess != null){
=======
        ProcessInstance runningProcess = processService.findLastRunningProcess(definitionId, dateInterval.getStartTime(), dateInterval.getEndTime());
        if (runningProcess != null) {
>>>>>>> 25727d2d
            return runningProcess;
        }

        ProcessInstance lastSchedulerProcess = processService.findLastSchedulerProcessInterval(definitionCode, dateInterval);

        ProcessInstance lastManualProcess = processService.findLastManualProcessInterval(definitionCode, dateInterval);

        if (lastManualProcess == null) {
            return lastSchedulerProcess;
        }
        if (lastSchedulerProcess == null) {
            return lastManualProcess;
        }

        return (lastManualProcess.getEndTime().after(lastSchedulerProcess.getEndTime())) ? lastManualProcess : lastSchedulerProcess;
    }

    /**
     * get dependent result by task/process instance state
     * @param state state
     * @return DependResult
     */
    private DependResult getDependResultByState(ExecutionStatus state) {

        if (!state.typeIsFinished()) {
            return DependResult.WAITING;
        } else if (state.typeIsSuccess()) {
            return DependResult.SUCCESS;
        } else {
            return DependResult.FAILED;
        }
    }

    /**
     * get dependent result by task instance state when task instance is null
     * @param state state
     * @return DependResult
     */
    private DependResult getDependResultByProcessStateWhenTaskNull(ExecutionStatus state) {

        if (state.typeIsRunning()
                || state == ExecutionStatus.SUBMITTED_SUCCESS
                || state == ExecutionStatus.WAITTING_THREAD) {
            return DependResult.WAITING;
        } else {
            return DependResult.FAILED;
        }
    }

    /**
     * judge depend item finished
     * @param currentTime current time
     * @return boolean
     */
    public boolean finish(Date currentTime) {
        if (modelDependResult == DependResult.WAITING) {
            modelDependResult = getModelDependResult(currentTime);
            return false;
        }
        return true;
    }

    /**
     * get model depend result
     * @param currentTime current time
     * @return DependResult
     */
    public DependResult getModelDependResult(Date currentTime) {

        List<DependResult> dependResultList = new ArrayList<>();

        for (DependentItem dependentItem : dependItemList) {
            DependResult dependResult = getDependResultForItem(dependentItem, currentTime);
            if (dependResult != DependResult.WAITING) {
                dependResultMap.put(dependentItem.getKey(), dependResult);
            }
            dependResultList.add(dependResult);
        }
        modelDependResult = DependentUtils.getDependResultForRelation(this.relation, dependResultList);
        return modelDependResult;
    }

    /**
     * get dependent item result
     * @param item          item
     * @param currentTime   current time
     * @return DependResult
     */
    private DependResult getDependResultForItem(DependentItem item, Date currentTime) {
        String key = item.getKey();
        if (dependResultMap.containsKey(key)) {
            return dependResultMap.get(key);
        }
        return getDependentResultForItem(item, currentTime);
    }

    public Map<String, DependResult> getDependResultMap() {
        return dependResultMap;
    }

}<|MERGE_RESOLUTION|>--- conflicted
+++ resolved
@@ -103,16 +103,10 @@
                                                  List<DateInterval> dateIntervals) {
 
         DependResult result = DependResult.FAILED;
-<<<<<<< HEAD
         for(DateInterval dateInterval : dateIntervals){
             ProcessInstance processInstance = findLastProcessInterval(dependentItem.getDefinitionCode(),
                                                     dateInterval);
             if(processInstance == null){
-=======
-        for (DateInterval dateInterval : dateIntervals) {
-            ProcessInstance processInstance = findLastProcessInterval(dependentItem.getDefinitionId(), dateInterval);
-            if (processInstance == null) {
->>>>>>> 25727d2d
                 return DependResult.WAITING;
             }
             // need to check workflow for updates, so get all task and check the task state
@@ -185,13 +179,8 @@
      */
     private ProcessInstance findLastProcessInterval(Long definitionCode, DateInterval dateInterval) {
 
-<<<<<<< HEAD
         ProcessInstance runningProcess = processService.findLastRunningProcess(definitionCode, dateInterval.getStartTime(), dateInterval.getEndTime());
         if(runningProcess != null){
-=======
-        ProcessInstance runningProcess = processService.findLastRunningProcess(definitionId, dateInterval.getStartTime(), dateInterval.getEndTime());
-        if (runningProcess != null) {
->>>>>>> 25727d2d
             return runningProcess;
         }
 
